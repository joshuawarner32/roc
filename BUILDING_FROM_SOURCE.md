--- conflicted
+++ resolved
@@ -7,25 +7,14 @@
 
 * `libunwind` (macOS should already have this one installed)
 * `libc++-dev`
-<<<<<<< HEAD
-* [`zig`](https://ziglang.org/download/)
-* a particular version of LLVM
-=======
 * a particular version of Zig (see below)
 * a particular version of LLVM (see below)
->>>>>>> 4002778e
 
 To run the test suite (via `cargo test`), you additionally need to install:
 
 * [`valgrind`](https://www.valgrind.org/) (needs special treatment to [install on macOS](https://stackoverflow.com/a/61359781)
 Alternatively, you can use `cargo test --no-fail-fast` or `cargo test -p specific_tests` to skip over the valgrind failures & tests.
 
-<<<<<<< HEAD
-Some systems may already have `libc++-dev` on them, but if not, you may need to install it. (On Ubuntu, this can be done with `sudo apt-get install libc++-dev`.)
-MacOS systems should already have `libunwind`, but other systems will need to install it (e.g. with `sudo apt-get install libunwind-dev`).
-
-To install Zig on macOS, use `brew install zig`. To install on Ubuntu, checkout [zig's docs](https://github.com/dryzig/zig-debian/blob/master/README.md).
-=======
 ### libunwind & libc++-dev
 
 MacOS systems should already have `libunwind`, but other systems will need to install it (On Ubuntu, this can be donw with `sudo apt-get install libunwind-dev`).
@@ -43,7 +32,6 @@
 Once 0.7.0 is released, we'll switch back to installing the tagged releases and this process will get easier.
 
 ### LLVM
->>>>>>> 4002778e
 
 To see which version of LLVM you need, take a look at `Cargo.toml`, in particular the `branch` section of the `inkwell` dependency. It should have something like `llvmX-Y` where X and Y are the major and minor revisions of LLVM you need.
 
