--- conflicted
+++ resolved
@@ -129,11 +129,7 @@
         //        dbg!(ctx.first, type1);
         //        println!("\n --- \n");
         //        dbg!(ctx.second, type2);
-<<<<<<< HEAD
         //        println!("\n --------------- \n");
-=======
-        println!("\n --------------- \n");
->>>>>>> 729e16ca
         println!(
             "{:?} {:?} ~ {:?} {:?}",
             ctx.first,
