--- conflicted
+++ resolved
@@ -213,15 +213,12 @@
 
     /// Various information
     documentation: MutMap<ModuleId, ModuleDocumentation>,
-<<<<<<< HEAD
-    variably_sized_layouts: MutMap<Symbol, VariablySizedLayouts<'a>>,
-=======
     can_problems: MutMap<ModuleId, Vec<roc_problem::can::Problem>>,
     type_problems: MutMap<ModuleId, Vec<solve::TypeError>>,
     mono_problems: MutMap<ModuleId, Vec<roc_mono::ir::MonoProblem>>,
 
     sources: MutMap<ModuleId, (PathBuf, &'a str)>,
->>>>>>> a83639a5
+    variably_sized_layouts: MutMap<Symbol, VariablySizedLayouts<'a>>,
 }
 
 fn start_phase<'a>(module_id: ModuleId, phase: Phase, state: &mut State<'a>) -> BuildTask<'a> {
@@ -473,12 +470,8 @@
     pub mono_problems: MutMap<ModuleId, Vec<roc_mono::ir::MonoProblem>>,
     pub procedures: MutMap<(Symbol, Layout<'a>), Proc<'a>>,
     pub exposed_to_host: MutMap<Symbol, Variable>,
-<<<<<<< HEAD
     pub variably_sized_layouts: MutMap<Symbol, VariablySizedLayouts<'a>>,
-    pub src: Box<str>,
-=======
     pub sources: MutMap<ModuleId, (PathBuf, Box<str>)>,
->>>>>>> a83639a5
     pub timings: MutMap<ModuleId, ModuleTiming>,
 }
 
@@ -1560,12 +1553,7 @@
         mono_problems,
         type_problems,
         can_problems,
-<<<<<<< HEAD
-        procedures,
-        module_cache,
-=======
         sources,
->>>>>>> a83639a5
         ..
     } = module_cache;
 
@@ -1583,13 +1571,8 @@
         subs,
         interns,
         procedures,
-<<<<<<< HEAD
-        src: src.into(),
         variably_sized_layouts: module_cache.variably_sized_layouts,
-=======
-        // src: src.into(),
         sources,
->>>>>>> a83639a5
         timings: state.timings,
     }
 }
