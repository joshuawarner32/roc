#[macro_use]
extern crate pretty_assertions;
#[macro_use]
extern crate indoc;

extern crate bumpalo;
extern crate inkwell;
extern crate libc;
extern crate roc_gen;

#[macro_use]
mod helpers;

#[cfg(test)]
mod gen_builtins {
    use crate::helpers::{can_expr, infer_expr, uniq_expr, CanExprOut};
    use bumpalo::Bump;
    use inkwell::context::Context;
    use inkwell::execution_engine::JitFunction;
    use inkwell::passes::PassManager;
    use inkwell::types::BasicType;
    use inkwell::OptimizationLevel;
    use roc_collections::all::ImMap;
    use roc_gen::llvm::build::{build_proc, build_proc_header};
    use roc_gen::llvm::convert::basic_type_from_layout;
    use roc_mono::expr::{Expr, Procs};
    use roc_mono::layout::Layout;
    use roc_types::subs::Subs;

    #[test]
    fn f64_sqrt() {
        assert_evals_to!("Float.sqrt 144", 12.0, f64);
    }

    #[test]
    fn f64_round() {
        assert_evals_to!("Float.round 3.6", 4, i64);
    }

    #[test]
    fn empty_list_literal() {
        assert_evals_to!("[]", &[], &'static [i64]);
    }

    #[test]
    fn int_list_literal() {
        assert_evals_to!("[ 12, 9, 6, 3 ]", &[12, 9, 6, 3], &'static [i64]);
    }

    #[test]
    fn gen_if_fn() {
        assert_evals_to!(
            indoc!(
                r#"
                    limitedNegate = \num ->
                        if num == 1 then
                            -1
                        else if num == -1 then
                            1
                        else
                            num

                    limitedNegate 1
                "#
            ),
            -1,
            i64
        );
    }

    #[test]
    fn gen_float_eq() {
        assert_evals_to!(
            indoc!(
                r#"
                1.0 == 1.0
                "#
            ),
            true,
            bool
        );
    }

    #[test]
    fn gen_add_f64() {
        assert_evals_to!(
            indoc!(
                r#"
                    1.1 + 2.4 + 3
                "#
            ),
            6.5,
            f64
        );
    }

    #[test]
    fn gen_div_f64() {
        assert_evals_to!(
            indoc!(
                r#"
                    48 / 2
                "#
            ),
            24.0,
            f64
        );
    }

    #[test]
    fn gen_add_i64() {
        assert_evals_to!(
            indoc!(
                r#"
                    1 + 2 + 3
                "#
            ),
            6,
            i64
        );
    }

    #[test]
    fn gen_sub_f64() {
        assert_evals_to!(
            indoc!(
                r#"
                    1.5 - 2.4 - 3
                "#
            ),
            -3.9,
            f64
        );
    }

    #[test]
    fn gen_sub_i64() {
        assert_evals_to!(
            indoc!(
                r#"
                    1 - 2 - 3
                "#
            ),
            -4,
            i64
        );
    }

    #[test]
    fn gen_mul_i64() {
        assert_evals_to!(
            indoc!(
                r#"
                    2 * 4 * 6
                "#
            ),
            48,
            i64
        );
    }

    #[test]
    fn gen_order_of_arithmetic_ops() {
        assert_evals_to!(
            indoc!(
                r#"
                    1 + 3 * 7 - 2
                "#
            ),
            20,
            i64
        );
    }

    #[test]
    fn gen_order_of_arithmetic_ops_complex_float() {
        assert_evals_to!(
            indoc!(
                r#"
                    48 / 2 + 3
                "#
            ),
            27.0,
            f64
        );
    }

    #[test]
    fn if_guard_bind_variable() {
        assert_evals_to!(
            indoc!(
                r#"
                when 10 is
                    x if x == 5 -> 0
                    _ -> 42
                "#
            ),
            42,
            i64
        );

        assert_evals_to!(
            indoc!(
                r#"
                when 10 is
                    x if x == 10 -> 42
                    _ -> 0
                "#
            ),
            42,
            i64
        );
    }
    #[test]
    fn tail_call_elimination() {
        assert_evals_to!(
            indoc!(
                r#"
                sum = \n, accum ->
                    when n is
                        0 -> accum
                        _ -> sum (n - 1) (n + accum)

                sum 1_000_000 0
                "#
            ),
            500000500000,
            i64
        );
    }
    #[test]
    fn int_negate() {
        assert_evals_to!("Num.neg 123", -123, i64);
    }

    #[test]
    fn gen_basic_fn() {
        assert_evals_to!(
            indoc!(
                r#"
                    always42 : Num.Num Int.Integer -> Num.Num Int.Integer
                    always42 = \num -> 42

                    always42 5
                "#
            ),
            42,
            i64
        );
    }

    #[test]
    fn empty_list_len() {
        assert_evals_to!("List.len []", 0, usize);
    }

    #[test]
    fn basic_int_list_len() {
        assert_evals_to!("List.len [ 12, 9, 6, 3 ]", 4, usize);
    }

    #[test]
    fn loaded_int_list_len() {
        assert_evals_to!(
            indoc!(
                r#"
                    nums = [ 2, 4, 6 ]

                    List.len nums
                "#
            ),
            3,
            usize
        );
    }

    #[test]
    fn fn_int_list_len() {
        assert_evals_to!(
            indoc!(
                r#"
                    getLen = \list -> List.len list

                    nums = [ 2, 4, 6, 8 ]

                    getLen nums
                "#
            ),
            4,
            usize
        );
    }

    #[test]
    fn int_list_is_empty() {
        assert_evals_to!("List.isEmpty [ 12, 9, 6, 3 ]", false, bool);
    }

    #[test]
    fn empty_list_is_empty() {
        assert_evals_to!("List.isEmpty []", true, bool);
    }

<<<<<<< HEAD
    // #[test]
    // fn get_0_int_list() {
    //     assert_evals_to!("List.get [ 12, 9, 6, 3 ] 0", (1, 12), (u64, i64));
    // }

=======
>>>>>>> ace50f9a
    #[test]
    fn head_int_list() {
        assert_evals_to!("List.first [ 12, 9, 6, 3 ]", (1, 12), (u64, i64));
    }

    #[test]
    fn head_empty_list() {
        assert_evals_to!("List.first []", (0, 0), (u64, i64));
    }

    #[test]
    fn get_int_list() {
        assert_evals_to!("List.getUnsafe [ 12, 9, 6 ] 1", 9, i64);
    }

    #[test]
    fn get_set_unique_int_list() {
        assert_evals_to!("List.getUnsafe (List.set [ 12, 9, 7, 3 ] 1 42) 1", 42, i64);
    }

    #[test]
    fn set_unique_int_list() {
        assert_evals_to!(
            "List.set [ 12, 9, 7, 1, 5 ] 2 33",
            &[12, 9, 33, 1, 5],
            &'static [i64]
        );
    }

    #[test]
    fn set_unique_list_oob() {
        assert_evals_to!(
            "List.set [ 3, 17, 4.1 ] 1337 9.25",
            &[3.0, 17.0, 4.1],
            &'static [f64]
        );
    }

    #[test]
    fn set_shared_int_list() {
        assert_evals_to!(
            indoc!(
                r#"
                    shared = [ 2.1, 4.3 ]

                    # This should not mutate the original
                    x = List.getUnsafe (List.set shared 1 7.7) 1

                    { x, y: List.getUnsafe shared 1 }
                "#
            ),
            (7.7, 4.3),
            (f64, f64)
        );
    }

    #[test]
    fn set_shared_list_oob() {
        assert_evals_to!(
            indoc!(
                r#"
                    shared = [ 2, 4 ]

                    # This List.set is out of bounds, and should have no effect
                    x = List.getUnsafe (List.set shared 422 0) 1

                    { x, y: List.getUnsafe shared 1 }
                "#
            ),
            (4, 4),
            (i64, i64)
        );
    }

    #[test]
    fn get_unique_int_list() {
        assert_evals_to!(
            indoc!(
                r#"
                    shared = [ 2, 4 ]

                    List.getUnsafe shared 1
                "#
            ),
            4,
            i64
        );
    }

    #[test]
    fn int_to_float() {
        assert_evals_to!(
            indoc!(
                r#"
                    Num.toFloat 0x9
                "#
            ),
            9.0,
            f64
        );
    }

    #[test]
    fn err_with_payload() {
        assert_evals_to!("if True then Err 42 else Ok False", (0, 42), (u64, i64));
    }
}<|MERGE_RESOLUTION|>--- conflicted
+++ resolved
@@ -301,14 +301,6 @@
         assert_evals_to!("List.isEmpty []", true, bool);
     }
 
-<<<<<<< HEAD
-    // #[test]
-    // fn get_0_int_list() {
-    //     assert_evals_to!("List.get [ 12, 9, 6, 3 ] 0", (1, 12), (u64, i64));
-    // }
-
-=======
->>>>>>> ace50f9a
     #[test]
     fn head_int_list() {
         assert_evals_to!("List.first [ 12, 9, 6, 3 ]", (1, 12), (u64, i64));
