#[macro_use]
extern crate indoc;
extern crate bumpalo;
extern crate roc_fmt;

#[cfg(test)]
mod test_fmt {
    use bumpalo::Bump;
    use roc_fmt::annotation::{Formattable, Newlines, Parens};
    use roc_fmt::def::fmt_def;
    use roc_fmt::module::fmt_module;
    use roc_fmt::Buf;
    use roc_parse::module::{self, module_defs};
    use roc_parse::parser::{Parser, State};
    use roc_test_utils::assert_multiline_str_eq;

    // Not intended to be used directly in tests; please use expr_formats_to or expr_formats_same
    fn expect_format_helper(input: &str, expected: &str) {
        let arena = Bump::new();
        match roc_parse::test_helpers::parse_expr_with(&arena, input.trim()) {
            Ok(actual) => {
                let mut buf = Buf::new_in(&arena);

                actual.format_with_options(&mut buf, Parens::NotNeeded, Newlines::Yes, 0);

                assert_multiline_str_eq!(expected, buf.as_str());
            }
            Err(error) => panic!("Unexpected parse failure when parsing this for formatting:\n\n{}\n\nParse error was:\n\n{:?}\n\n", input, error)
        };
    }

    fn expr_formats_to(input: &str, expected: &str) {
        let input = input.trim_end();
        let expected = expected.trim_end();

        // First check that input formats to the expected version
        expect_format_helper(input, expected);

        // Parse the expected result format it, asserting that it doesn't change
        // It's important that formatting be stable / idempotent
        expect_format_helper(expected, expected);
    }

    fn expr_formats_same(input: &str) {
        expr_formats_to(input, input);
    }

    fn module_formats_to(src: &str, expected: &str) {
        let arena = Bump::new();
        let src = src.trim_end();

        match module::parse_header(&arena, State::new(src.as_bytes())) {
            Ok((actual, state)) => {
                let mut buf = Buf::new_in(&arena);

                fmt_module(&mut buf, &actual);

                match module_defs().parse(&arena, state) {
                    Ok((_, loc_defs, _)) => {
                        for loc_def in loc_defs {
                            fmt_def(&mut buf, arena.alloc(loc_def.value), 0);
                        }
                    }
                    Err(error) => panic!("Unexpected parse failure when parsing this for defs formatting:\n\n{:?}\n\nParse error was:\n\n{:?}\n\n", src, error)
                }

                assert_multiline_str_eq!(expected, buf.as_str())
            }
            Err(error) => panic!("Unexpected parse failure when parsing this for module header formatting:\n\n{:?}\n\nParse error was:\n\n{:?}\n\n", src, error)
        };
    }

    fn module_formats_same(input: &str) {
        module_formats_to(input, input);
    }

    // STRING LITERALS

    #[test]
    fn empty_string() {
        expr_formats_same(indoc!(
            r#"
            ""
            "#
        ));
    }

    #[test]
    fn def_with_comment() {
        expr_formats_same(indoc!(
            r#"
            # This variable is for greeting
            a = "Hello"

            a
            "#
        ));
    }

    #[test]
    #[ignore]
    fn def_with_comment_on_same_line() {
        // TODO(joshuawarner32): make trailing comments format stabily
        // This test currently fails because the comment ends up as SpaceBefore for the following `a`
        // This works fine when formatted _once_ - but if you format again, the formatter wants to
        // insert a newline between `a = "Hello"` and the comment, further muddying the waters.
        // Clearly the formatter shouldn't be allowed to migrate a comment around like that.
        expr_formats_to(
            indoc!(
                r#"
                a = "Hello" # This variable is for greeting

                a
                "#
            ),
            indoc!(
                r#"
                a = "Hello"
                # This variable is for greeting
                a
                "#
            ),
        );
    }

    #[test]
    fn def_with_comment_and_extra_space() {
        expr_formats_to(
            indoc!(
                r#"
                # This variable is for greeting




                a = "Hello"

                a
                "#
            ),
            indoc!(
                r#"
                # This variable is for greeting
                a = "Hello"

                a
                "#
            ),
        );
    }

    #[test]
    fn force_space_at_beginning_of_comment() {
        expr_formats_to(
            indoc!(
                r#"
                #comment
                f
                "#
            ),
            indoc!(
                r#"
                # comment
                f
                "#
            ),
        );
    }

    #[test]
    fn func_def() {
        expr_formats_same(indoc!(
            r#"
                f = \x, y ->
                    x

                f 4
            "#
        ));
    }

    #[test]
    fn new_line_above_return() {
        expr_formats_to(
            indoc!(
                r#"
                f = \x, y ->
                    y = 4
                    z = 8
                    x
                "string"
            "#
            ),
            indoc!(
                r#"
                f = \x, y ->
                    y = 4
                    z = 8

                    x

                "string"
            "#
            ),
        );

        expr_formats_same(indoc!(
            r#"
            f = \x, y ->
                a = 3
                b = 6

                c

            "string"
            "#
        ));
    }

    #[test]
    fn basic_string() {
        expr_formats_same(indoc!(
            r#"
            "blah"
            "#
        ));
    }

    #[test]
    fn escaped_unicode_string() {
        expr_formats_same(indoc!(
            r#"
            "unicode: \u(A00A)!"
            "#
        ));
    }

    #[test]
    fn escaped_quote_string() {
        expr_formats_same(indoc!(
            r#"
            "\""
            "#
        ));
    }

    // #[test]
    // fn empty_block_string() {
    //     expr_formats_same(indoc!(
    //         r#"
    //         """"""
    //         "#
    //     ));
    // }

    // #[test]
    // fn basic_block_string() {
    //     expr_formats_same(indoc!(
    //         r#"
    //         """blah"""
    //         "#
    //     ));
    // }

    // #[test]
    // fn newlines_block_string() {
    //     expr_formats_same(indoc!(
    //         r#"
    //         """blah
    //                 spam
    //         foo"""
    //         "#
    //     ));
    // }

    // #[test]
    // fn quotes_block_string() {
    //     expr_formats_same(indoc!(
    //         r#"
    //         """

    //         "" \""" ""\"

    //         """
    //         "#
    //     ));
    // }

    #[test]
    fn zero() {
        expr_formats_same(indoc!(
            r#"
            0
            "#
        ));
    }

    #[test]
    fn zero_point_zero() {
        expr_formats_same(indoc!(
            r#"
            0.0
            "#
        ));
    }

    #[test]
    fn int_with_underscores() {
        expr_formats_same(indoc!(
            r#"
            1_23_456
            "#
        ));
    }

    #[test]
    fn float_with_underscores() {
        expr_formats_same(indoc!(
            r#"
            1_23_456.7_89_10
            "#
        ));
    }

    #[test]
    fn multi_arg_closure() {
        expr_formats_same(indoc!(
            r#"
            \a, b, c -> a b c
            "#
        ));
    }

    #[test]
    fn destructure_tag_closure() {
        expr_formats_same(indoc!(
            r#"
            \Foo a -> Foo a
            "#
        ));
    }

    #[test]
    fn destructure_nested_tag_closure() {
        expr_formats_same(indoc!(
            r#"
            \Foo (Bar a) -> Foo (Bar a)
            "#
        ));
    }

    // DEFS

    #[test]
    fn single_def() {
        expr_formats_same(indoc!(
            r#"
            x = 5

            42
            "#
        ));
    }

    #[test]
    fn two_defs() {
        expr_formats_same(indoc!(
            r#"
            x = 5
            y = 10

            42
            "#
        ));

        expr_formats_to(
            indoc!(
                r#"
                x = 5


                y = 10

                42
                "#
            ),
            indoc!(
                r#"
                x = 5

                y = 10

                42
                "#
            ),
        );
    }

    #[test]
    fn excess_parens() {
        expr_formats_to(
            indoc!(
                r#"
                x = (5)
    
    
                y = ((10))
    
                42
                "#
            ),
            indoc!(
                r#"
                x = 5
    
                y = 10
    
                42
                "#
            ),
        );
    }

    #[test]
    fn defs_with_defs() {
        expr_formats_to(
            indoc!(
                r#"
                x =
                    y = 4
                    z = 8
                    w

                x
                "#
            ),
            indoc!(
                r#"
                x =
                    y = 4
                    z = 8

                    w

                x
                "#
            ),
        );
    }

    #[test]
    fn comment_between_two_defs() {
        expr_formats_same(indoc!(
            r#"
            x = 5
            # Hello
            y = 10

            42
            "#
        ));

        expr_formats_same(indoc!(
            r#"
            x = 5
            # Hello
            # two comments
            y = 10

            42
            "#
        ));

        expr_formats_same(indoc!(
            r#"
            x = 5
            # Hello
            # two comments
            y = 10

            # v-- This is the return value
            42
            "#
        ));
    }

    #[test]
    fn space_between_comments() {
        expr_formats_to(
            indoc!(
                r#"
                # 9

                # A
                # B

                # C
                9
                "#
            ),
            indoc!(
                r#"
                # 9
                # A
                # B
                # C
                9
                "#
            ),
        );
    }

    #[test]
    fn reduce_space_between_comments() {
        expr_formats_to(
            indoc!(
                r#"
                # First




                # Second
                x
                "#
            ),
            indoc!(
                r#"
                # First
                # Second
                x
                "#
            ),
        );

        expr_formats_to(
            indoc!(
                r#"
                f = \x ->
                    # 1st




                    # 2nd
                    x

                f 4
                "#
            ),
            indoc!(
                r#"
                f = \x ->
                    # 1st
                    # 2nd
                    x

                f 4
                "#
            ),
        );
    }

    #[test]
    fn doesnt_detect_comment_in_comment() {
        expr_formats_same(indoc!(
            r#"
            # One Comment # Still one Comment
            9
            "#
        ));
    }

    #[test]
    fn parenthetical_def() {
        expr_formats_same(indoc!(
            r#"
            (UserId userId) = 5
            y = 10

            42
            "#
        ));

        expr_formats_same(indoc!(
            r#"
            # A
            (UserId userId) = 5
            # B
            y = 10

            42
            "#
        ));
    }

    #[test]
    fn record_destructuring() {
        expr_formats_same(indoc!(
            r#"
            { x, y } = 5

            { x: 5 } = { x: 5 }

            42
            "#
        ));
    }

    #[test]
    fn record_field_destructuring() {
        expr_formats_same(indoc!(
            r#"
                when foo is
                    { x: 5 } ->
                        42
            "#
        ));
    }

    #[test]
    fn record_updating() {
        expr_formats_same(indoc!(
            r#"
            { shoes & leftShoe: nothing }
            "#
        ));

        expr_formats_to(
            indoc!(
                r#"
                {   shoes  &  rightShoe : nothing }
                "#
            ),
            indoc!(
                r#"
                { shoes & rightShoe: nothing }
                "#
            ),
        );

        expr_formats_to(
            indoc!(
                r#"
                {   shoes  &  rightShoe : nothing }
                "#
            ),
            indoc!(
                r#"
                { shoes & rightShoe: nothing }
                "#
            ),
        );

        expr_formats_same(indoc!(
            r#"
            { shoes &
                rightShoe: newRightShoe,
                leftShoe: newLeftShoe,
            }
            "#
        ));

        expr_formats_to(
            indoc!(
                r#"
                { shoes
                    & rightShoe: bareFoot
                    , leftShoe: bareFoot }
                "#
            ),
            indoc!(
                r#"
                { shoes &
                    rightShoe: bareFoot,
                    leftShoe: bareFoot,
                }
                "#
            ),
        );
    }

    #[test]
    fn final_comments_in_records() {
        expr_formats_same(indoc!(
            r#"
            {
                x: 42,
                # comment
            }"#
        ));

        expr_formats_same(indoc!(
            r#"
            {
                x: 42,
                # comment
                # other comment
            }"#
        ));
    }

    #[test]
    fn final_comments_without_comma_in_records() {
        expr_formats_to(
            indoc!(
                r#"
            {
                y: 41,
                # comment 1
                x: 42 # comment 2
            }"#
            ),
            indoc!(
                r#"
            {
                y: 41,
                # comment 1
                x: 42,
                # comment 2
            }"#
            ),
        );
    }

    #[test]
    fn multiple_final_comments_without_comma_in_records() {
        expr_formats_to(
            indoc!(
                r#"
            {
                y: 41,
                x: 42 # comment 1
                # comment 2
            }"#
            ),
            indoc!(
                r#"
            {
                y: 41,
                x: 42,
                # comment 1
                # comment 2
            }"#
            ),
        );
    }

    #[test]
    fn comments_with_newlines_in_records() {
        expr_formats_to(
            indoc!(
                r#"
            {
                z: 44 #comment 0
                ,
                y: 41, # comment 1

                # comment 2
                x: 42
                
                # comment 3
                
                # comment 4
            }"#
            ),
            indoc!(
                r#"
            {
                z: 44,
                # comment 0
                y: 41,
                # comment 1
                # comment 2
                x: 42,
                # comment 3
                # comment 4
            }"#
            ),
        );
    }

    #[test]
    fn multiple_final_comments_with_comma_in_records() {
        expr_formats_to(
            indoc!(
                r#"
            {
                y: 41,
                x: 42, # comment 1
                # comment 2
            }"#
            ),
            indoc!(
                r#"
            {
                y: 41,
                x: 42,
                # comment 1
                # comment 2
            }"#
            ),
        );
    }

    #[test]
    fn trailing_comma_in_record_annotation() {
        expr_formats_to(
            indoc!(
                r#"
                f: {                    y : Int *,
                                         x : Int * ,
                   }
                
                f"#
            ),
            indoc!(
                r#"
                f :
                    {
                        y : Int *,
                        x : Int *,
                    }

                f"#
            ),
        );
    }

    #[test]
    fn trailing_comma_in_record_annotation_same() {
        expr_formats_same(indoc!(
            r#"
                f :
                    {
                        y : Int *,
                        x : Int *,
                    }

                f"#
        ));
    }

    #[test]
    fn multiline_type_definition() {
        expr_formats_same(indoc!(
            r#"
                f :
                    Int *

                f"#
        ));
    }

    #[test]
    fn multiline_empty_record_type_definition() {
        expr_formats_same(indoc!(
            r#"
                f :
                    {}

                f"#
        ));
    }

    #[test]
    fn type_definition_comment_after_colon() {
        expr_formats_to(
            indoc!(
                r#"
                f : # comment
                    {}

                f"#
            ),
            indoc!(
                r#"
                f :
                    # comment
                    {}

                f"#
            ),
        );
    }

    #[test]
    #[ignore]
    fn final_comment_in_empty_record_type_definition() {
        expr_formats_to(
            indoc!(
                r#"
                f :
                    { # comment
                    }

                f"#
            ),
            indoc!(
                r#"
                f :
                    {
                        # comment
                    }
                
                f"#
            ),
        );
    }

    #[test]
    #[ignore]
    fn multiline_inside_empty_record_annotation() {
        expr_formats_same(indoc!(
            r#"
                f :
                    {
                    }

                f"#
        ));
    }

    #[test]
    fn final_comment_record_annotation() {
        expr_formats_to(
            indoc!(
                r#"
                f :
                    { 
                        x: Int * # comment 1
                        ,
                        # comment 2
                    }

                f"#
            ),
            indoc!(
                r#"
                f :
                    {
                        x : Int *,
                        # comment 1
                        # comment 2
                    }
                
                f"#
            ),
        );
    }

    #[test]
    fn def_closure() {
        expr_formats_same(indoc!(
            r#"
            identity = \a -> a

            identity 42
            "#
        ));

        expr_formats_same(indoc!(
            r#"
            identity = \a ->
                a

            identity 44
            "#
        ));

        expr_formats_same(indoc!(
            r#"
            identity = \a -> a

            # Hello
            identity 40
            "#
        ));

        expr_formats_to(
            indoc!(
                r#"
                    identity = \a
                        -> a

                    identity 41
                "#
            ),
            indoc!(
                r#"
                    identity = \a -> a

                    identity 41
                "#
            ),
        );

        expr_formats_to(
            indoc!(
                r#"
                    identity = \a
                        -> 
                            a + b

                    identity 4010
                "#
            ),
            indoc!(
                r#"
                    identity = \a ->
                        a + b

                    identity 4010
                "#
            ),
        );

        expr_formats_same(indoc!(
            r#"
            identity = \a, b -> a

            identity 43
            "#
        ));

        // expr_formats_same(indoc!(
        //     r#"
        //    identity =
        //        \{
        //            x,
        //            y
        //         }
        //        -> a
        //
        //    identity 43
        //    "#
        // ));

        expr_formats_same(indoc!(
            r#"
            identity = \a,
                b,
                # it's c!!
                c
                -> a

            identity 43
            "#
        ));
    }

    #[test]
    fn closure_multiline_pattern() {
        expr_formats_same(indoc!(
            r#"
            identity = \a,
                b,
                # it's c!!
                c
                -> a

            identity 43
            "#
        ));
    }

    // LIST
    #[test]
    fn empty_list() {
        expr_formats_same("[]");
        expr_formats_to("[     ]", "[]");
    }

    #[test]
    fn one_item_list() {
        expr_formats_same(indoc!("[ 4 ] "));
    }

    #[test]
    fn two_item_list() {
        expr_formats_same(indoc!("[ 7, 8 ] "));
        expr_formats_to(indoc!("[   7  ,   8  ] "), indoc!("[ 7, 8 ] "));
    }

    #[test]
    fn multi_line_list() {
        expr_formats_same(indoc!(
            r#"
            [
                7,
                8,
                9,
            ]
            "#
        ));

        expr_formats_to(
            indoc!(
                r#"
                [ 17
                , 18
                , 19
                ]
                "#
            ),
            indoc!(
                r#"
                [
                    17,
                    18,
                    19,
                ]
                "#
            ),
        );

        expr_formats_to(
            indoc!(
                r#"
                [ 27

                , 28


                , 29
                ]
                "#
            ),
            indoc!(
                r#"
                [
                    27,
                    28,
                    29,
                ]
                "#
            ),
        );

        expr_formats_to(
            indoc!(
                r#"
                [
                    157, 158,
                    159
                ]
                "#
            ),
            indoc!(
                r#"
                [
                    157,
                    158,
                    159,
                ]
                "#
            ),
        );

        expr_formats_to(
            indoc!(
                r#"
                [
                    557, 648,
                    759, 837
                ]
                "#
            ),
            indoc!(
                r#"
                [
                    557,
                    648,
                    759,
                    837,
                ]
                "#
            ),
        );

        expr_formats_to(
            indoc!(
                r#"
                [
                    257, 358,
                    # Hey!
                    459
                ]
                "#
            ),
            indoc!(
                r#"
                [
                    257,
                    358,
                    # Hey!
                    459,
                ]
                "#
            ),
        );

        expr_formats_to(
            indoc!(
                r#"
                [
                # Thirty Seven

                37
                # Thirty Eight
                , 38


                , 39
                ]
                "#
            ),
            indoc!(
                r#"
                [
                    # Thirty Seven
                    37,
                    # Thirty Eight
                    38,
                    39,
                ]
                "#
            ),
        );

        expr_formats_to(
            indoc!(
                r#"
                [ # 47!
                # Top 47
                  47
                # Bottom 47
                # Top 48
                , 48
                # Bottom 48
                # Top 49
                , 49
                # Bottom 49
                # 49!
                ]
                "#
            ),
            indoc!(
                r#"
                [
                    # 47!
                    # Top 47
                    47,
                    # Bottom 47
                    # Top 48
                    48,
                    # Bottom 48
                    # Top 49
                    49,
                    # Bottom 49
                    # 49!
                ]
                "#
            ),
        );
    }
    #[test]
    fn ending_comments_in_list() {
        expr_formats_to(
            indoc!(
                r#"
                [ # Top 49
                 49
                # Bottom 49
                ,
                # 49!
                ]
                "#
            ),
            indoc!(
                r#"
                [
                    # Top 49
                    49,
                    # Bottom 49
                    # 49!
                ]
                "#
            ),
        );
    }
    #[test]
    fn multi_line_list_def() {
        expr_formats_same(indoc!(
            r#"
                l =
                    [
                        1,
                        2,
                    ]

                l
            "#
        ));

        expr_formats_to(
            indoc!(
                r#"
                results = [
                    Ok 4,
                    Ok 5
                    ]

                allOks results
                "#
            ),
            indoc!(
                r#"
                results =
                    [
                        Ok 4,
                        Ok 5,
                    ]

                allOks results
                "#
            ),
        );

        expr_formats_to(
            indoc!(
                r#"
                    results =
                        # Let's count past 6
                        [
                        Ok 6,
                        Err CountError
                        ]

                    allOks results
                "#
            ),
            indoc!(
                r#"
                    results =
                        # Let's count past 6
                        [
                            Ok 6,
                            Err CountError,
                        ]

                    allOks results
                "#
            ),
        );
    }

    // RECORD LITERALS

    #[test]
    fn empty_record() {
        expr_formats_same("{}");
    }

    #[test]
    #[ignore]
    fn empty_record_with_comment() {
        expr_formats_same(indoc!(
            r#"
            {
                # comment
            }"#
        ));
    }

    #[test]
    #[ignore]
    fn empty_record_with_newline() {
        expr_formats_to(
            indoc!(
                r#"
            {    
            }"#
            ),
            "{}",
        );
    }
    #[test]
    fn one_field() {
        expr_formats_same("{ x: 4 }");
    }

    #[test]
    fn two_fields() {
        expr_formats_same("{ x: 4, y: 42 }");
    }

    #[test]
    fn two_fields_newline() {
        expr_formats_same(indoc!(
            r#"
            {
                x: 4,
                y: 42,
            }
            "#
        ));
    }

    #[test]
    fn multi_line_record_def() {
        expr_formats_same(indoc!(
            r#"
                pos =
                    {
                        x: 4,
                        y: 11,
                        z: 16,
                    }

                pos
            "#
        ));

        expr_formats_to(
            indoc!(
                r#"
                pos = {
                        x: 5,
                        y: 10,
                    }

                pos
                "#
            ),
            indoc!(
                r#"
                pos =
                    {
                        x: 5,
                        y: 10,
                    }

                pos
                "#
            ),
        );
    }

    #[test]
    fn two_fields_center_newline() {
        expr_formats_to(
            indoc!(
                r#"
                { x: 4,
                    y: 42
                }
                "#
            ),
            indoc!(
                r#"
                {
                    x: 4,
                    y: 42,
                }
                "#
            ),
        );
    }

    #[test]
    fn one_unnamed_field() {
        expr_formats_same(indoc!(
            r#"
            foo = 4

            { foo }
        "#
        ));
    }

    // IF

    #[test]
    fn single_line_if() {
        expr_formats_same(indoc!(
            r#"
            if foo bar then a b c else d e f
            "#
        ));

        expr_formats_same(indoc!(
            r#"
            if foo (a b c) then a b c else d e f
            "#
        ));
    }

    #[test]
    fn multi_line_if_condition() {
        expr_formats_same(indoc!(
            r#"
            if
                waterWillBoil pressure temperature
            then
                turnOnAc
            else
                identity
            "#
        ));
    }

    #[test]
    fn multi_line_if_condition_with_spaces() {
        expr_formats_to(
            indoc!(
                r#"
                if


                    willBoil home water


                then
                    \_ -> leave

                else
                    identity
                "#
            ),
            indoc!(
                r#"
                if
                    willBoil home water
                then
                    \_ -> leave
                else
                    identity
                "#
            ),
        );
    }

    #[test]
    fn multi_line_if_condition_with_multi_line_expr_1() {
        expr_formats_same(indoc!(
            r#"
            if
                snowWillFall
                    pressure
                    temperature
            then
                bundleUp
            else
                identity
            "#
        ));
    }

    #[test]
    fn multi_line_if_condition_with_multi_line_expr_2() {
        expr_formats_same(indoc!(
            r#"
            if
                1
                    == 2
            then
                "yes"
            else
                "no"
            "#
        ));
    }

    #[test]
    fn if_removes_newlines_from_else() {
        expr_formats_to(
            indoc!(
                r#"
                if
                    isPrime 8
                then
                    nothing
                else
                    # C
                    # D

                    # E
                    # F

                    just (div 1 8)
                "#
            ),
            indoc!(
                r#"
                if
                    isPrime 8
                then
                    nothing
                else
                    # C
                    # D
                    # E
                    # F
                    just (div 1 8)
                "#
            ),
        );
    }

    #[test]
    fn if_removes_newlines_from_then() {
        expr_formats_to(
            indoc!(
                r#"
                if
                    isPrime 9
                then
                    # EE
                    # FF

                    nothing

                    # GG

                else
                    just (div 1 9)
                "#
            ),
            indoc!(
                r#"
                if
                    isPrime 9
                then
                    # EE
                    # FF
                    nothing
                    # GG
                else
                    just (div 1 9)
                "#
            ),
        );
    }

    #[test]
    fn if_removes_newlines_from_condition() {
        expr_formats_to(
            indoc!(
                r#"
                if

                    # Is

                    # It

                    isPrime 10

                    # Prime?

                then
                    nothing
                else
                    just (div 1 10)
                "#
            ),
            indoc!(
                r#"
                if
                    # Is
                    # It
                    isPrime 10
                    # Prime?
                then
                    nothing
                else
                    just (div 1 10)
                "#
            ),
        );
    }

    #[test]
    fn multi_line_if() {
        expr_formats_to(
            indoc!(
                r#"
                if lessThan four five then
                    four


                else
                    five
                "#
            ),
            indoc!(
                r#"
                if lessThan four five then
                    four
                else
                    five
                "#
            ),
        );

        expr_formats_to(
            indoc!(
                r#"
                if lessThan three four then


                    three




                else


                    four
                "#
            ),
            indoc!(
                r#"
                if lessThan three four then
                    three
                else
                    four
                "#
            ),
        );

        expr_formats_same(indoc!(
            r#"
            if foo bar then
                a b c
            else
                d e f
            "#
        ));
    }

    #[test]
    fn multi_line_application() {
        expr_formats_same(indoc!(
            r#"
            combine
                peanutButter
                chocolate
            "#
        ));
    }

    #[test]
    fn partial_multi_line_application() {
        expr_formats_to(
            indoc!(
                r#"
                mix vodka
                    tonic
                "#
            ),
            indoc!(
                r#"
                mix
                    vodka
                    tonic
                "#
            ),
        );

        expr_formats_to(
            indoc!(
                r#"
                f
                    a b c
                "#
            ),
            indoc!(
                r#"
                f
                    a
                    b
                    c
                "#
            ),
        );
    }

    // WHEN

    #[test]
    fn integer_when() {
        expr_formats_same(indoc!(
            r#"
            when b is
                1 ->
                    1

                _ ->
                    2
            "#
        ));
    }

    #[test]
    fn integer_when_with_space() {
        expr_formats_to(
            indoc!(
                r#"
                when year is
                    1999 ->


                        1



                    _ ->

                        0
                "#
            ),
            indoc!(
                r#"
                when year is
                    1999 ->
                        1

                    _ ->
                        0
                "#
            ),
        );
    }

    #[test]
    fn when_with_comments() {
        expr_formats_same(indoc!(
            r#"
            when b is
                # look at cases
                1 ->
                    # when 1
                    1

                # important
                # fall through
                _ ->
                    # case 2
                    # more comment
                    2

            "#
        ));
    }

    #[test]
    fn nested_when() {
        expr_formats_same(indoc!(
            r#"
            when b is
                _ ->
                    when c is
                        _ ->
                            1
            "#
        ));
    }

    #[test]
    fn when_with_alternatives_1() {
        expr_formats_same(indoc!(
            r#"
            when b is
                1 | 2 ->
                    when c is
                        6 | 7 ->
                            8

                3 | 4 ->
                    5
        "#
        ));
    }

    #[test]
    fn when_with_alternatives_2() {
        expr_formats_same(indoc!(
            r#"
            when b is
                # a comment here
                1 | 2 ->
                    # a comment there
                    1
        "#
        ));
    }

    #[test]
    fn when_with_alternatives_3() {
        expr_formats_to(
            indoc!(
                r#"
            when b is
            1   |   2 |3 ->

                    1
            "#
            ),
            indoc!(
                r#"
            when b is
                1 | 2 | 3 ->
                    1
                "#
            ),
        );
    }

    #[test]
    fn when_with_alternatives_4() {
        expr_formats_to(
            indoc!(
                r#"
            when b is
                1   |   2 |
                    3
                ->

                        4
                5   |   6 | 7 ->

                        8
                9
                 | 10 -> 11

                12 | 13 ->
                  when c is
                    14 | 15 -> 16
                    17
                     |  18 -> 19
                20 -> 21

            "#
            ),
            indoc!(
                r#"
            when b is
                1
                 | 2
                 | 3 ->
                    4

                5 | 6 | 7 ->
                    8

                9
                 | 10 ->
                    11

                12 | 13 ->
                    when c is
                        14 | 15 ->
                            16

                        17
                         | 18 ->
                            19

                20 ->
                    21
                "#
            ),
        );
    }

    #[test]
    fn with_multiline_pattern_indentation() {
        expr_formats_to(
            indoc!(
                r#"
            when b is   3->4
                        9
                         |8->9
            "#
            ),
            indoc!(
                r#"
            when b is
                3 ->
                    4

                9
                 | 8 ->
                    9
            "#
            ),
        );
    }

    #[test]
    fn when_with_moving_comments() {
        expr_formats_to(
            indoc!(
                r#"
                when b is
                    1 ->
                        1 # when 1

                    # fall through
                    _ ->
                        2
                "#
            ),
            indoc!(
                r#"
                when b is
                    1 ->
                        1

                    # when 1
                    # fall through
                    _ ->
                        2
                "#
            ),
        );
    }

    #[test]
    fn multi_line_when_condition_1() {
        expr_formats_same(indoc!(
            r#"
            when
                complexFunction a b c
            is
                1 ->
                    Nothing

                _ ->
                    Just True
            "#
        ));
    }

    #[test]
    fn multi_line_when_condition_2() {
        expr_formats_same(indoc!(
            r#"
            when
                # this is quite complicated
                complexFunction a b c
                # Watch out
            is
                Complex x y ->
                    simplify x y

                Simple z ->
                    z
            "#
        ));
    }

    #[test]
    fn multi_line_when_condition_3() {
        expr_formats_to(
            indoc!(
                r#"
            x = 2
            y = 3

            when 1
                + 1 is
                2 ->
                    x

                _ ->
                    y
            "#
            ),
            indoc!(
                r#"
            x = 2
            y = 3

            when
                1
                    + 1
            is
                2 ->
                    x

                _ ->
                    y
            "#
            ),
        );
    }

    #[test]
    fn multi_line_when_condition_4() {
        expr_formats_to(
            indoc!(
                r#"
            x = 2
            y = 3

            when 2
                + 2
            is
                4 ->
                    x

                _ ->
                    y
            "#
            ),
            indoc!(
                r#"
            x = 2
            y = 3

            when
                2
                    + 2
            is
                4 ->
                    x

                _ ->
                    y
            "#
            ),
        );
    }

    // NEWLINES

    #[test]
    fn multiple_blank_lines_collapse_to_one() {
        expr_formats_to(
            indoc!(
                r#"
                x = 5



                y = 10



                42
                "#
            ),
            indoc!(
                r#"
                x = 5

                y = 10

                42
                "#
            ),
        );
    }

    #[test]
    fn def_returning_closure() {
        expr_formats_same(indoc!(
            r#"
            f = \x -> x
            g = \x -> x

            \x ->
                a = f x
                b = f x

                x
            "#
        ));
    }

    #[test]
    fn inner_def_with_triple_newline_before() {
        // The triple newline used to cause the code in add_spaces to not indent the next line,
        // which of course is not the same tree (and nor does it parse)
        expr_formats_to(
            indoc!(
                r#"
                \x ->
                    m = 2


                    m1 = insert m n powerOf10

                    42
                "#
            ),
            indoc!(
                r#"
                \x ->
                    m = 2

                    m1 = insert m n powerOf10

                    42
                "#
            ),
        );
    }

    #[test]
    fn when_guard() {
        expr_formats_same(indoc!(
            r#"
            when maybeScore is
                Just score if score > 21 ->
                    win

                _ ->
                    nextRound
            "#
        ));
    }

    #[test]
    fn when_guard_using_function() {
        expr_formats_same(indoc!(
            r#"
            when authenticationResponse is
                Ok user if hasPermission user ->
                    loadPage route user

                Ok user ->
                    PageNotFound

                Err _ ->
                    ErrorPage
            "#
        ));
    }

    // ACCESSOR

    #[test]
    fn accessor() {
        expr_formats_same(indoc!(
            r#"
            .id
            "#
        ));

        expr_formats_same(indoc!(
            r#"
            user.name
            "#
        ));

        expr_formats_same(indoc!(
            r#"
            (getUser userId users).name
            "#
        ));
    }

    // PRECEDENCE CONFLICT

    #[test]
    fn precedence_conflict() {
        expr_formats_same(indoc!(
            r#"
            if True == False == True then
                False
            else
                True
            "#
        ));
    }

    #[test]
    fn multi_line_precedence_conflict_1() {
        expr_formats_to(
            indoc!(
                r#"
            if True
                == False == True
            then
                False
            else
                True
            "#
            ),
            indoc!(
                r#"
            if
                True
                    == False
                    == True
            then
                False
            else
                True
            "#
            ),
        );
    }

    #[test]
    fn multi_line_precedence_conflict_2() {
        expr_formats_to(
            indoc!(
                r#"
            if False
                == False == False then
                "true"
            else
                "false"
            "#
            ),
            indoc!(
                r#"
            if
                False
                    == False
                    == False
            then
                "true"
            else
                "false"
            "#
            ),
        );
    }

    #[test]
    fn precedence_conflict_functions() {
        expr_formats_same(indoc!(
            r#"
            when f x == g y == h z is
                True ->
                    Ok 1

                False ->
                    Err 2
            "#
        ));
    }

    #[test]
    fn binop_parens() {
        expr_formats_same(indoc!(
            r#"
            if 4 == (6 ^ 6 ^ 7 ^ 8) then
                "Hard to believe"
            else
                "Naturally"
            "#
        ));

        expr_formats_same(indoc!(
            r#"
            if 5 == 1 ^ 1 ^ 1 ^ 1 then
                "Not buying it"
            else
                "True"
            "#
        ));

        expr_formats_to(
            indoc!(
                r#"
            if (1 == 1)
                && (2 == 1) && (3 == 2) then
                "true"
            else
                "false"
            "#
            ),
            indoc!(
                r#"
            if
                (1 == 1)
                    && (2 == 1)
                    && (3 == 2)
            then
                "true"
            else
                "false"
            "#
            ),
        );
    }

    #[test]
    fn precedence_conflict_greater_than() {
        expr_formats_same(indoc!(
            r#"
            3 > 4 > 10
            "#
        ));
    }

    #[test]
    fn precedence_conflict_greater_than_and_less_than() {
        expr_formats_same(indoc!(
            r#"
            1 < 4 > 1
            "#
        ));
    }

    #[test]
    fn binop_if() {
        expr_formats_same(indoc!(
            r#"
            5 * (if x > 0 then 1 else 2)
            "#
        ));
    }

    // UNARY OP

    #[test]
    fn unary_op() {
        expr_formats_same(indoc!(
            r#"
                y = -4

                !x
            "#
        ));
    }

    #[test]
    fn unary_call_parens() {
        expr_formats_same(indoc!(
            r#"
                !(f 1)
            "#
        ));
    }

    #[test]
    fn unary_call_no_parens() {
        // TIL: Negating a function "does what you might expect"... which is cool!
        expr_formats_same(indoc!(
            r#"
                !f 1
            "#
        ));
    }

    // BINARY OP

    #[test]
    fn binary_op() {
        expr_formats_same(indoc!(
            r#"
            1 == 1
            "#
        ));
    }

    #[test]
    fn binary_op_with_spaces() {
        expr_formats_to(
            indoc!(
                r#"
                2   !=   3
                "#
            ),
            indoc!(
                r#"
                2 != 3
                "#
            ),
        );
    }

    #[test]
    fn multi_line_binary_op_1() {
        expr_formats_same(indoc!(
            r#"
            isLast
                && isEmpty
                && isLoaded
            "#
        ));
    }

    #[test]
    fn multi_line_binary_op_2() {
        expr_formats_same(indoc!(
            r#"
            x = 1
                < 2

            f x
            "#
        ));
    }

    #[test]
    fn multi_line_binary_op_with_comments() {
        expr_formats_to(
            indoc!(
                r#"
                1
                * 2
                / 3
                // 4
                "#
            ),
            indoc!(
                r#"
                1
                    * 2
                    / 3
                    // 4
                "#
            ),
        );
    }

    #[test]
    fn partial_multi_line_binary_op_1() {
        expr_formats_to(
            indoc!(
                r#"
                2 % 3
                    %% 5
                    + 7
                "#
            ),
            indoc!(
                r#"
                2
                    % 3
                    %% 5
                    + 7
                "#
            ),
        );
    }

    #[test]
    fn partial_multi_line_binary_op_2() {
        expr_formats_to(
            indoc!(
                r#"
                isGreenLight
                    && isRedLight && isYellowLight
                "#
            ),
            indoc!(
                r#"
                isGreenLight
                    && isRedLight
                    && isYellowLight
                "#
            ),
        );
    }

    // MODULES

    #[test]
    fn single_line_interface() {
        module_formats_same(indoc!(
            r#"
                interface Foo exposes [] imports []"#
        ));
    }

    #[test]
    fn defs_with_trailing_comment() {
        // TODO: make the formatter add a space between '42' and # below:
        module_formats_to(
            indoc!(
                r#"
            interface Foo exposes [] imports []
            a = 42 # Yay greetings"#
            ),
            indoc!(
                r#"
            interface Foo exposes [] imports []
            a = 42# Yay greetings
            "#
            ),
        );
    }

    #[test]
    fn multiline_interface() {
        module_formats_same(indoc!(
            r#"
                interface Foo
                    exposes []
                    imports []"#
        ));
    }

    #[test]
    fn interface_exposing() {
        module_formats_same(indoc!(
            r#"
                interface Foo
                    exposes [ Bar, Baz, a, b ]
                    imports []"#
        ));
    }

    #[test]
    fn interface_importing() {
        module_formats_same(indoc!(
            r#"
                interface Foo
                    exposes [ Bar, Baz, a, b ]
                    imports [ Blah, Thing.{ foo, bar }, Stuff ]"#
        ));
    }

    #[test]
    fn single_line_app() {
        module_formats_same(indoc!(
            r#"
                app "Foo" packages { base: "platform" } imports [] provides [ main ] to base"#
        ));
    }

    #[test]
    fn single_line_platform() {
        module_formats_same(
            "platform folkertdev/foo \
            requires { model=>Model, msg=>Msg } { main : Effect {} } \
            exposes [] \
            packages {} \
            imports [ Task.{ Task } ] \
            provides [ mainForHost ] \
            effects fx.Effect \
            { \
<<<<<<< HEAD
                putLine :Str -> Effect {}, \
                putInt :I64 -> Effect {}, \
                getInt :Effect { value : I64, errorCode : [ A, B ], isError : Bool } \
            }",
=======
                putLine : Str -> Effect {}, \
                putInt : I64 -> Effect {}, \
                getInt : Effect { value : I64, errorCode : [ A, B ], isError : Bool } \
            } ",
>>>>>>> 034b8fdc
        );
    }

    /// Annotations and aliases

    #[test]
    fn list_alias() {
        expr_formats_same(indoc!(
            r#"
            ConsList a : [ Cons a (ConsList a), Nil ]

            f : ConsList a -> ConsList a
            f = \_ -> Nil

            f
            "#
        ));
    }

    #[test]
    fn wildcard() {
        expr_formats_same(indoc!(
            r#"
            f : List *
            f = []

            a
            "#
        ));
    }

    #[test]
    fn identity() {
        expr_formats_same(indoc!(
            r#"
            f : a -> a
            f = []

            a
            "#
        ));
    }

    #[test]
    fn multiline_tag_union_annotation() {
        expr_formats_same(indoc!(
            r#"
            b :
                [
                    True,
                    False,
                ]

            b
            "#
        ));
    }

    #[test]
    fn multiline_tag_union_annotation_beginning_on_same_line() {
        expr_formats_same(indoc!(
            r#"
            Expr  : [
                    Add Expr Expr,
                    Mul Expr Expr,
                    Val I64,
                    Var I64,
                ]

            Expr"#
        ));
    }

    #[test]
    fn multiline_tag_union_annotation_with_final_comment() {
        expr_formats_to(
            indoc!(
                r#"
            b :
                [
                    True,
                    # comment 1
                    False # comment 2
                    ,
                    # comment 3
                ]

            b
            "#
            ),
            indoc!(
                r#"
                b :
                    [
                        True,
                        # comment 1
                        False,
                        # comment 2
                        # comment 3
                    ]
    
                b
                "#
            ),
        );
    }

    #[test]
    fn tag_union() {
        expr_formats_same(indoc!(
            r#"
            f : [ True, False ] -> [ True, False ]
            f = \x -> x

            a
            "#
        ));
    }

    // TODO: the current formatting seems a bit odd for multiline function annotations
    // (beside weird indentation, note the trailing space after the "->")
    // #[test]
    // fn multiline_tag_union_function_annotation() {
    //     expr_formats_same(indoc!(
    //         r#"
    //         f :
    //             [
    //                 True,
    //                 False,
    //             ] ->
    //             [
    //                 True,
    //                 False,
    //             ]
    //         f = \x -> x

    //         a
    //         "#
    //     ));
    // }

    #[test]
    fn recursive_tag_union() {
        expr_formats_same(indoc!(
            r#"
            f : [ Cons a (ConsList a), Nil ] as ConsList a -> [ Just a, Nothing ]
            f = \list ->
                when list is
                    Nil ->
                        Nothing

                    Cons first _ ->
                        Just first

            f
            "#
        ));
    }

    #[test]
    fn function_application_package_type() {
        expr_formats_same(indoc!(
            r#"
            main : Task.Task {} []
            main = 42

            main
            "#
        ));
    }

    #[test]
    fn record_type() {
        expr_formats_same(indoc!(
            r#"
            f : { foo : Int * }
            f = { foo: 1000 }

            a
            "#
        ));
    }

    #[test]
    fn record_pattern_with_apply_guard() {
        expr_formats_same(indoc!(
            r#"
            when { x: 1 } is
                { x: Just 4 } ->
                    4
            "#
        ));
    }

    #[test]
    fn record_pattern_with_record_guard() {
        expr_formats_same(indoc!(
            r#"
            when { x: 1 } is
                { x: { x: True } } ->
                    4
            "#
        ));
    }

    #[test]
    fn body_starts_with_spaces_multiline() {
        expr_formats_same(indoc!(
            r#"
            y =
                Foo
                    1
                    2

            y
            "#
        ));
    }

    #[test]
    fn backpassing_simple() {
        expr_formats_same(indoc!(
            r#"
                getChar = \ctx ->
                    x <- Task.await (getCharScope scope)
                    42

                42
            "#
        ));
    }

    #[test]
    fn backpassing_apply_tag() {
        expr_formats_same(indoc!(
            r#"
                getChar = \ctx ->
                    (T val newScope) <- Task.await (getCharScope scope)
                    42

                42
            "#
        ));
    }

    #[test]
    fn backpassing_parens_body() {
        expr_formats_same(indoc!(
            r#"
            Task.fromResult
                (
                    a, b <- binaryOp ctx
                    if a == b then
                        -1
                    else
                        0
                )
            "#
        ));
    }

    #[test]
    fn backpassing_body_on_newline() {
        expr_formats_same(indoc!(
            r#"
                getChar = \ctx ->
                    x <-
                        Task.await (getCharScope scope)
                    42

                42
            "#
        ));
    }

    // this is a parse error atm
    //    #[test]
    //    fn multiline_apply() {
    //        expr_formats_same(indoc!(
    //            r#"
    //            f :
    //                Result a
    //                    { x : Int *
    //                    , y : Float
    //                    }
    //                    c
    //                -> Int *
    //            f =
    //                \_ -> 4
    //            "#
    //        ));
    //    }
}<|MERGE_RESOLUTION|>--- conflicted
+++ resolved
@@ -2640,17 +2640,10 @@
             provides [ mainForHost ] \
             effects fx.Effect \
             { \
-<<<<<<< HEAD
-                putLine :Str -> Effect {}, \
-                putInt :I64 -> Effect {}, \
-                getInt :Effect { value : I64, errorCode : [ A, B ], isError : Bool } \
-            }",
-=======
                 putLine : Str -> Effect {}, \
                 putInt : I64 -> Effect {}, \
                 getInt : Effect { value : I64, errorCode : [ A, B ], isError : Bool } \
             } ",
->>>>>>> 034b8fdc
         );
     }
 
