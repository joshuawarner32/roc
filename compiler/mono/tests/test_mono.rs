#[macro_use]
extern crate pretty_assertions;

#[macro_use]
extern crate indoc;

extern crate bumpalo;
extern crate roc_mono;

mod helpers;

// Test monomorphization
#[cfg(test)]
mod test_mono {
    use roc_can::builtins::builtin_defs_map;
    use roc_collections::all::MutMap;
    use roc_module::symbol::Symbol;
    use roc_mono::ir::Proc;

    use roc_mono::ir::TopLevelFunctionLayout;

    fn promote_expr_to_module(src: &str) -> String {
        let mut buffer =
            String::from("app \"test\" provides [ main ] to \"./platform\"\n\nmain =\n");

        for line in src.lines() {
            // indent the body!
            buffer.push_str("    ");
            buffer.push_str(line);
            buffer.push('\n');
        }

        buffer
    }

    fn compiles_to_ir(src: &str, expected: &str) {
        use bumpalo::Bump;
        use std::path::{Path, PathBuf};

        let arena = &Bump::new();

        // let stdlib = roc_builtins::unique::uniq_stdlib();
        let stdlib = roc_builtins::std::standard_stdlib();
        let filename = PathBuf::from("Test.roc");
        let src_dir = Path::new("fake/test/path");

        let module_src;
        let temp;
        if src.starts_with("app") {
            // this is already a module
            module_src = src;
        } else {
            // this is an expression, promote it to a module
            temp = promote_expr_to_module(src);
            module_src = &temp;
        }

        let exposed_types = MutMap::default();

        let loaded = roc_load::file::load_and_monomorphize_from_str(
            arena,
            filename,
            &module_src,
            &stdlib,
            src_dir,
            exposed_types,
            8,
            builtin_defs_map,
        );

        let mut loaded = match loaded {
            Ok(x) => x,
            Err(roc_load::file::LoadingProblem::FormattedReport(report)) => {
                println!("{}", report);
                panic!();
            }
            Err(e) => panic!("{:?}", e),
        };

        use roc_load::file::MonomorphizedModule;
        let MonomorphizedModule {
            module_id: home,
            procedures,
            exposed_to_host,
            ..
        } = loaded;

        let can_problems = loaded.can_problems.remove(&home).unwrap_or_default();
        let type_problems = loaded.type_problems.remove(&home).unwrap_or_default();
        let mono_problems = loaded.mono_problems.remove(&home).unwrap_or_default();

        if !can_problems.is_empty() {
            println!("Ignoring {} canonicalization problems", can_problems.len());
        }

        assert_eq!(type_problems, Vec::new());
        assert_eq!(mono_problems, Vec::new());

        debug_assert_eq!(exposed_to_host.len(), 1);

        let main_fn_symbol = exposed_to_host.keys().copied().next().unwrap();

        verify_procedures(expected, procedures, main_fn_symbol);
    }

    #[cfg(debug_assertions)]
    fn verify_procedures(
        expected: &str,
        procedures: MutMap<(Symbol, TopLevelFunctionLayout<'_>), Proc<'_>>,
        main_fn_symbol: Symbol,
    ) {
        let index = procedures
            .keys()
            .position(|(s, _)| *s == main_fn_symbol)
            .unwrap();

        let mut procs_string = procedures
            .values()
            .map(|proc| proc.to_pretty(200))
            .collect::<Vec<_>>();

        let main_fn = procs_string.swap_remove(index);

        procs_string.sort();
        procs_string.push(main_fn);

        let result = procs_string.join("\n");

        let the_same = result == expected;

        if !the_same {
            let expected_lines = expected.split('\n').collect::<Vec<&str>>();
            let result_lines = result.split('\n').collect::<Vec<&str>>();

            for line in &result_lines {
                if !line.is_empty() {
                    println!("                {}", line);
                } else {
                    println!();
                }
            }

            assert_eq!(expected_lines, result_lines);
            assert_eq!(0, 1);
        }
    }

    // NOTE because the Show instance of module names is different in --release mode,
    // these tests would all fail. In the future, when we do interesting optimizations,
    // we'll likely want some tests for --release too.
    #[cfg(not(debug_assertions))]
    fn verify_procedures(
        _expected: &str,
        _procedures: MutMap<(Symbol, TopLevelFunctionLayout<'_>), Proc<'_>>,
        _main_fn_symbol: Symbol,
    ) {
        // Do nothing
    }

    #[test]
    fn ir_int_literal() {
        compiles_to_ir(
            r#"
            5
            "#,
            indoc!(
                r#"
                procedure Test.0 ():
                    let Test.1 = 5i64;
                    ret Test.1;
                "#
            ),
        )
    }

    #[test]
    fn ir_int_add() {
        compiles_to_ir(
            r#"
            x = [ 1,2 ]
            5 + 4 + 3 + List.len x
            "#,
            indoc!(
                r#"
                procedure List.7 (#Attr.2):
                    let Test.6 = lowlevel ListLen #Attr.2;
                    ret Test.6;

                procedure Num.24 (#Attr.2, #Attr.3):
                    let Test.5 = lowlevel NumAdd #Attr.2 #Attr.3;
                    ret Test.5;

                procedure Test.0 ():
                    let Test.11 = 1i64;
                    let Test.12 = 2i64;
                    let Test.1 = Array [Test.11, Test.12];
                    let Test.9 = 5i64;
                    let Test.10 = 4i64;
                    invoke Test.7 = CallByName Num.24 Test.9 Test.10 catch
                        dec Test.1;
                        unreachable;
                    let Test.8 = 3i64;
                    invoke Test.3 = CallByName Num.24 Test.7 Test.8 catch
                        dec Test.1;
                        unreachable;
                    let Test.4 = CallByName List.7 Test.1;
                    dec Test.1;
                    let Test.2 = CallByName Num.24 Test.3 Test.4;
                    ret Test.2;
                "#
            ),
        )
    }

    #[test]
    fn ir_assignment() {
        compiles_to_ir(
            r#"
            x = 5

            x
            "#,
            indoc!(
                r#"
                procedure Test.0 ():
                    let Test.1 = 5i64;
                    ret Test.1;
                "#
            ),
        )
    }

    #[test]
    fn ir_when_maybe() {
        compiles_to_ir(
            r#"
            when Just 3 is
                Just n -> n
                Nothing -> 0
            "#,
            indoc!(
                r#"
                procedure Test.0 ():
                    let Test.10 = 0i64;
                    let Test.9 = 3i64;
                    let Test.3 = Just Test.10 Test.9;
                    let Test.6 = 0i64;
                    let Test.7 = Index 0 Test.3;
                    let Test.8 = lowlevel Eq Test.6 Test.7;
                    if Test.8 then
                        let Test.2 = Index 1 Test.3;
                        ret Test.2;
                    else
                        let Test.5 = 0i64;
                        ret Test.5;
                "#
            ),
        )
    }

    #[test]
    fn ir_when_these() {
        compiles_to_ir(
            r#"
            when These 1 2 is
                This x -> x
                That y -> y
                These x _ -> x
            "#,
            indoc!(
                r#"
                procedure Test.0 ():
                    let Test.11 = 1i64;
                    let Test.9 = 1i64;
                    let Test.10 = 2i64;
                    let Test.5 = These Test.11 Test.9 Test.10;
                    switch Test.5:
                        case 2:
                            let Test.2 = Index 1 Test.5;
                            ret Test.2;
                    
                        case 0:
                            let Test.3 = Index 1 Test.5;
                            ret Test.3;
                    
                        default:
                            let Test.4 = Index 1 Test.5;
                            ret Test.4;
                    
                "#
            ),
        )
    }

    #[test]
    fn ir_when_record() {
        compiles_to_ir(
            r#"
            when { x: 1, y: 3.14 } is
                { x } -> x
            "#,
            indoc!(
                r#"
                procedure Test.0 ():
                    let Test.4 = 1i64;
                    let Test.5 = 3.14f64;
                    let Test.2 = Struct {Test.4, Test.5};
                    let Test.1 = Index 0 Test.2;
                    ret Test.1;
                "#
            ),
        )
    }

    #[test]
    fn ir_plus() {
        compiles_to_ir(
            r#"
            1 + 2
            "#,
            indoc!(
                r#"
                procedure Num.24 (#Attr.2, #Attr.3):
                    let Test.4 = lowlevel NumAdd #Attr.2 #Attr.3;
                    ret Test.4;

                procedure Test.0 ():
                    let Test.2 = 1i64;
                    let Test.3 = 2i64;
                    let Test.1 = CallByName Num.24 Test.2 Test.3;
                    ret Test.1;
                "#
            ),
        )
    }

    #[test]
    fn ir_round() {
        compiles_to_ir(
            r#"
            Num.round 3.6
            "#,
            indoc!(
                r#"
                procedure Num.47 (#Attr.2):
                    let Test.3 = lowlevel NumRound #Attr.2;
                    ret Test.3;

                procedure Test.0 ():
                    let Test.2 = 3.6f64;
                    let Test.1 = CallByName Num.47 Test.2;
                    ret Test.1;
                "#
            ),
        )
    }

    #[test]
    fn ir_when_idiv() {
        compiles_to_ir(
            r#"
            when 1000 // 10 is
                Ok val -> val
                Err _ -> -1
            "#,
            indoc!(
                r#"
                procedure Num.42 (#Attr.2, #Attr.3):
                    let Test.17 = 0i64;
                    let Test.13 = lowlevel NotEq #Attr.3 Test.17;
                    if Test.13 then
                        let Test.16 = 1i64;
                        let Test.15 = lowlevel NumDivUnchecked #Attr.2 #Attr.3;
                        let Test.14 = Ok Test.16 Test.15;
                        ret Test.14;
                    else
                        let Test.12 = 0i64;
                        let Test.11 = Struct {};
                        let Test.10 = Err Test.12 Test.11;
                        ret Test.10;

                procedure Test.0 ():
                    let Test.8 = 1000i64;
                    let Test.9 = 10i64;
                    let Test.2 = CallByName Num.42 Test.8 Test.9;
                    let Test.5 = 1i64;
                    let Test.6 = Index 0 Test.2;
                    let Test.7 = lowlevel Eq Test.5 Test.6;
                    if Test.7 then
                        let Test.1 = Index 1 Test.2;
                        ret Test.1;
                    else
                        let Test.4 = -1i64;
                        ret Test.4;
            "#
            ),
        )
    }

    #[test]
    fn ir_two_defs() {
        compiles_to_ir(
            r#"
            x = 3
            y = 4

            x + y
            "#,
            indoc!(
                r#"
                procedure Num.24 (#Attr.2, #Attr.3):
                    let Test.4 = lowlevel NumAdd #Attr.2 #Attr.3;
                    ret Test.4;

                procedure Test.0 ():
                    let Test.1 = 3i64;
                    let Test.2 = 4i64;
                    let Test.3 = CallByName Num.24 Test.1 Test.2;
                    ret Test.3;
                "#
            ),
        )
    }

    #[test]
    fn ir_when_just() {
        compiles_to_ir(
            r#"
            x : [ Nothing, Just I64 ]
            x = Just 41

            when x is
                Just v -> v + 0x1
                Nothing -> 0x1
            "#,
            indoc!(
                r#"
                procedure Num.24 (#Attr.2, #Attr.3):
                    let Test.6 = lowlevel NumAdd #Attr.2 #Attr.3;
                    ret Test.6;

                procedure Test.0 ():
                    let Test.12 = 0i64;
                    let Test.11 = 41i64;
                    let Test.1 = Just Test.12 Test.11;
                    let Test.8 = 0i64;
                    let Test.9 = Index 0 Test.1;
                    let Test.10 = lowlevel Eq Test.8 Test.9;
                    if Test.10 then
                        let Test.3 = Index 1 Test.1;
                        let Test.5 = 1i64;
                        let Test.4 = CallByName Num.24 Test.3 Test.5;
                        ret Test.4;
                    else
                        let Test.7 = 1i64;
                        ret Test.7;
                "#
            ),
        )
    }

    #[test]
    fn one_element_tag() {
        compiles_to_ir(
            r#"
            x : [ Pair I64 ]
            x = Pair 2

            x
            "#,
            indoc!(
                r#"
                procedure Test.0 ():
<<<<<<< HEAD
                    let Test.3 = 2i64;
                    ret Test.3;
=======
                    let Test.4 = 2i64;
                    let Test.1 = Struct {Test.4};
                    ret Test.1;
>>>>>>> 75c1c490
                "#
            ),
        )
    }

    #[test]
    fn guard_pattern_true() {
        compiles_to_ir(
            r#"
            wrapper = \{} ->
                when 2 is
                    2 if False -> 42
                    _ -> 0

            wrapper {}
            "#,
            indoc!(
                r#"
                procedure Test.1 (Test.3):
                    let Test.6 = 2i64;
                    joinpoint Test.12:
                        let Test.10 = 0i64;
                        ret Test.10;
                    in
                    let Test.11 = 2i64;
                    let Test.14 = lowlevel Eq Test.11 Test.6;
                    if Test.14 then
                        joinpoint Test.8 Test.13:
                            if Test.13 then
                                let Test.7 = 42i64;
                                ret Test.7;
                            else
                                jump Test.12;
                        in
                        let Test.9 = false;
                        jump Test.8 Test.9;
                    else
                        jump Test.12;

                procedure Test.0 ():
                    let Test.5 = Struct {};
                    let Test.4 = CallByName Test.1 Test.5;
                    ret Test.4;
               "#
            ),
        )
    }

    #[test]
    fn when_on_record() {
        compiles_to_ir(
            r#"
            when { x: 0x2 } is
                { x } -> x + 3
            "#,
            indoc!(
                r#"
                procedure Num.24 (#Attr.2, #Attr.3):
                    let Test.5 = lowlevel NumAdd #Attr.2 #Attr.3;
                    ret Test.5;

                procedure Test.0 ():
                    let Test.6 = 2i64;
                    let Test.1 = Index 0 Test.6;
                    let Test.4 = 3i64;
                    let Test.3 = CallByName Num.24 Test.1 Test.4;
                    ret Test.3;
                "#
            ),
        )
    }

    #[test]
    fn when_nested_maybe() {
        compiles_to_ir(
            r#"
            Maybe a : [ Nothing, Just a ]

            x : Maybe (Maybe I64)
            x = Just (Just 41)

            when x is
                Just (Just v) -> v + 0x1
                _ -> 0x1
            "#,
            indoc!(
                r#"
                procedure Num.24 (#Attr.2, #Attr.3):
                    let Test.8 = lowlevel NumAdd #Attr.2 #Attr.3;
                    ret Test.8;

                procedure Test.0 ():
                    let Test.20 = 0i64;
                    let Test.22 = 0i64;
                    let Test.21 = 41i64;
                    let Test.19 = Just Test.22 Test.21;
                    let Test.2 = Just Test.20 Test.19;
                    joinpoint Test.16:
                        let Test.10 = 1i64;
                        ret Test.10;
                    in
                    let Test.14 = 0i64;
                    let Test.15 = Index 0 Test.2;
                    let Test.18 = lowlevel Eq Test.14 Test.15;
                    if Test.18 then
                        let Test.11 = Index 1 Test.2;
                        let Test.12 = 0i64;
                        let Test.13 = Index 0 Test.11;
                        let Test.17 = lowlevel Eq Test.12 Test.13;
                        if Test.17 then
                            let Test.9 = Index 1 Test.2;
                            let Test.5 = Index 1 Test.9;
                            let Test.7 = 1i64;
                            let Test.6 = CallByName Num.24 Test.5 Test.7;
                            ret Test.6;
                        else
                            jump Test.16;
                    else
                        jump Test.16;
                "#
            ),
        )
    }

    #[test]
    fn when_on_two_values() {
        compiles_to_ir(
            r#"
            when Pair 2 3 is
                Pair 4 3 -> 9
                Pair a b -> a + b
            "#,
            indoc!(
                r#"
                procedure Num.24 (#Attr.2, #Attr.3):
                    let Test.7 = lowlevel NumAdd #Attr.2 #Attr.3;
                    ret Test.7;

                procedure Test.0 ():
                    let Test.16 = 3i64;
                    let Test.15 = 2i64;
                    let Test.4 = Struct {Test.15, Test.16};
                    joinpoint Test.12:
                        let Test.2 = Index 0 Test.4;
                        let Test.3 = Index 1 Test.4;
                        let Test.6 = CallByName Num.24 Test.2 Test.3;
                        ret Test.6;
                    in
                    let Test.10 = Index 1 Test.4;
                    let Test.11 = 3i64;
                    let Test.14 = lowlevel Eq Test.11 Test.10;
                    if Test.14 then
                        let Test.8 = Index 0 Test.4;
                        let Test.9 = 4i64;
                        let Test.13 = lowlevel Eq Test.9 Test.8;
                        if Test.13 then
                            let Test.5 = 9i64;
                            ret Test.5;
                        else
                            jump Test.12;
                    else
                        jump Test.12;
                "#
            ),
        )
    }

    #[test]
    fn dict() {
        compiles_to_ir(
            r#"
            Dict.len Dict.empty
            "#,
            indoc!(
                r#"
                procedure Dict.2 ():
                    let Test.4 = lowlevel DictEmpty ;
                    ret Test.4;

                procedure Dict.8 (#Attr.2):
                    let Test.3 = lowlevel DictSize #Attr.2;
                    ret Test.3;

                procedure Test.0 ():
                    let Test.2 = CallByName Dict.2;
                    let Test.1 = CallByName Dict.8 Test.2;
                    ret Test.1;
                "#
            ),
        )
    }

    #[test]
    fn list_append_closure() {
        compiles_to_ir(
            r#"
            myFunction = \l -> List.append l 42

            myFunction [ 1, 2 ]
            "#,
            indoc!(
                r#"
                procedure List.5 (#Attr.2, #Attr.3):
                    let Test.7 = lowlevel ListAppend #Attr.2 #Attr.3;
                    ret Test.7;

                procedure Test.1 (Test.2):
                    let Test.6 = 42i64;
                    let Test.5 = CallByName List.5 Test.2 Test.6;
                    ret Test.5;

                procedure Test.0 ():
                    let Test.8 = 1i64;
                    let Test.9 = 2i64;
                    let Test.4 = Array [Test.8, Test.9];
                    let Test.3 = CallByName Test.1 Test.4;
                    ret Test.3;
                "#
            ),
        )
    }

    #[test]
    fn list_append() {
        // TODO this leaks at the moment
        // ListAppend needs to decrement its arguments
        compiles_to_ir(
            r#"
            List.append [1] 2
            "#,
            indoc!(
                r#"
                procedure List.5 (#Attr.2, #Attr.3):
                    let Test.4 = lowlevel ListAppend #Attr.2 #Attr.3;
                    ret Test.4;

                procedure Test.0 ():
                    let Test.5 = 1i64;
                    let Test.2 = Array [Test.5];
                    let Test.3 = 2i64;
                    let Test.1 = CallByName List.5 Test.2 Test.3;
                    ret Test.1;
                "#
            ),
        )
    }

    #[test]
    fn list_len() {
        compiles_to_ir(
            r#"
            x = [1,2,3]
            y = [ 1.0 ]

            List.len x + List.len y
            "#,
            indoc!(
                r#"
                procedure List.7 (#Attr.2):
                    let Test.7 = lowlevel ListLen #Attr.2;
                    ret Test.7;

                procedure List.7 (#Attr.2):
                    let Test.8 = lowlevel ListLen #Attr.2;
                    ret Test.8;

                procedure Num.24 (#Attr.2, #Attr.3):
                    let Test.6 = lowlevel NumAdd #Attr.2 #Attr.3;
                    ret Test.6;

                procedure Test.0 ():
                    let Test.10 = 1i64;
                    let Test.11 = 2i64;
                    let Test.12 = 3i64;
                    let Test.1 = Array [Test.10, Test.11, Test.12];
                    let Test.9 = 1f64;
                    let Test.2 = Array [Test.9];
                    let Test.4 = CallByName List.7 Test.1;
                    dec Test.1;
                    let Test.5 = CallByName List.7 Test.2;
                    dec Test.2;
                    let Test.3 = CallByName Num.24 Test.4 Test.5;
                    ret Test.3;
                "#
            ),
        )
    }

    #[test]
    fn when_joinpoint() {
        compiles_to_ir(
            r#"
            wrapper = \{} ->
                x : [ Red, White, Blue ]
                x = Blue

                y =
                    when x is
                        Red -> 1
                        White -> 2
                        Blue -> 3

                y

            wrapper {}
            "#,
            indoc!(
                r#"
                procedure Test.1 (Test.5):
                    let Test.2 = 0u8;
                    joinpoint Test.9 Test.3:
                        ret Test.3;
                    in
                    switch Test.2:
                        case 1:
                            let Test.10 = 1i64;
                            jump Test.9 Test.10;
                    
                        case 2:
                            let Test.11 = 2i64;
                            jump Test.9 Test.11;
                    
                        default:
                            let Test.12 = 3i64;
                            jump Test.9 Test.12;
                    

                procedure Test.0 ():
                    let Test.7 = Struct {};
                    let Test.6 = CallByName Test.1 Test.7;
                    ret Test.6;
                "#
            ),
        )
    }

    #[test]
    fn simple_if() {
        compiles_to_ir(
            r#"
            if True then
                1
            else
                2
            "#,
            indoc!(
                r#"
                procedure Test.0 ():
                    let Test.3 = true;
                    if Test.3 then
                        let Test.4 = 1i64;
                        ret Test.4;
                    else
                        let Test.2 = 2i64;
                        ret Test.2;
                "#
            ),
        )
    }

    #[test]
    fn if_multi_branch() {
        compiles_to_ir(
            r#"
            if True then
                1
            else if False then
                2
            else
                3
            "#,
            indoc!(
                r#"
                procedure Test.0 ():
                    let Test.6 = true;
                    if Test.6 then
                        let Test.7 = 1i64;
                        ret Test.7;
                    else
                        let Test.4 = false;
                        if Test.4 then
                            let Test.5 = 2i64;
                            ret Test.5;
                        else
                            let Test.3 = 3i64;
                            ret Test.3;
                "#
            ),
        )
    }

    #[test]
    fn when_on_result() {
        compiles_to_ir(
            r#"
            wrapper = \{} ->
                x : Result I64 I64
                x = Ok 2

                y =
                    when x is
                        Ok 3 -> 1
                        Ok _ -> 2
                        Err _ -> 3
                y

            wrapper {}
            "#,
            indoc!(
                r#"
                procedure Test.1 (Test.5):
                    let Test.20 = 1i64;
                    let Test.19 = 2i64;
                    let Test.2 = Ok Test.20 Test.19;
                    joinpoint Test.9 Test.3:
                        ret Test.3;
                    in
                    let Test.16 = 1i64;
                    let Test.17 = Index 0 Test.2;
                    let Test.18 = lowlevel Eq Test.16 Test.17;
                    if Test.18 then
                        let Test.13 = Index 1 Test.2;
                        let Test.14 = 3i64;
                        let Test.15 = lowlevel Eq Test.14 Test.13;
                        if Test.15 then
                            let Test.10 = 1i64;
                            jump Test.9 Test.10;
                        else
                            let Test.11 = 2i64;
                            jump Test.9 Test.11;
                    else
                        let Test.12 = 3i64;
                        jump Test.9 Test.12;

                procedure Test.0 ():
                    let Test.7 = Struct {};
                    let Test.6 = CallByName Test.1 Test.7;
                    ret Test.6;
                "#
            ),
        )
    }

    #[test]
    fn let_with_record_pattern() {
        compiles_to_ir(
            r#"
            { x } = { x: 0x2, y: 3.14 }

            x
            "#,
            indoc!(
                r#"
                procedure Test.0 ():
                    let Test.4 = 2i64;
                    let Test.5 = 3.14f64;
                    let Test.3 = Struct {Test.4, Test.5};
                    let Test.1 = Index 0 Test.3;
                    ret Test.1;
                "#
            ),
        )
    }

    #[test]
    fn let_with_record_pattern_list() {
        compiles_to_ir(
            r#"
            { x } = { x: [ 1, 3, 4 ], y: 3.14 }

            x
            "#,
            indoc!(
                r#"
                procedure Test.0 ():
                    let Test.6 = 1i64;
                    let Test.7 = 3i64;
                    let Test.8 = 4i64;
                    let Test.4 = Array [Test.6, Test.7, Test.8];
                    let Test.5 = 3.14f64;
                    let Test.3 = Struct {Test.4, Test.5};
                    let Test.1 = Index 0 Test.3;
                    decref Test.3;
                    ret Test.1;
                "#
            ),
        )
    }

    #[test]
    fn if_guard_bind_variable_false() {
        compiles_to_ir(
            indoc!(
                r#"
                wrapper = \{} ->
                    when 10 is
                        x if x == 5 -> 0
                        _ -> 42

                wrapper {}
                "#
            ),
            indoc!(
                r#"
                procedure Bool.5 (#Attr.2, #Attr.3):
                    let Test.11 = lowlevel Eq #Attr.2 #Attr.3;
                    ret Test.11;

                procedure Test.1 (Test.3):
                    let Test.6 = 10i64;
                    joinpoint Test.8 Test.13:
                        if Test.13 then
                            let Test.7 = 0i64;
                            ret Test.7;
                        else
                            let Test.12 = 42i64;
                            ret Test.12;
                    in
                    let Test.10 = 5i64;
                    let Test.9 = CallByName Bool.5 Test.6 Test.10;
                    jump Test.8 Test.9;

                procedure Test.0 ():
                    let Test.5 = Struct {};
                    let Test.4 = CallByName Test.1 Test.5;
                    ret Test.4;
                "#
            ),
        )
    }

    #[test]
    fn alias_variable() {
        compiles_to_ir(
            indoc!(
                r#"
                x = 5
                y = x

                3
                "#
            ),
            indoc!(
                r#"
                procedure Test.0 ():
                    let Test.1 = 5i64;
                    let Test.3 = 3i64;
                    ret Test.3;
                "#
            ),
        );

        compiles_to_ir(
            indoc!(
                r#"
                x = 5
                y = x

                y
                "#
            ),
            indoc!(
                r#"
                procedure Test.0 ():
                    let Test.1 = 5i64;
                    ret Test.1;
                "#
            ),
        )
    }

    #[test]
    fn branch_store_variable() {
        compiles_to_ir(
            indoc!(
                r#"
                when 0 is
                    1 -> 12
                    a -> a
                "#
            ),
            indoc!(
                r#"
                procedure Test.0 ():
                    let Test.2 = 0i64;
                    let Test.5 = 1i64;
                    let Test.6 = lowlevel Eq Test.5 Test.2;
                    if Test.6 then
                        let Test.3 = 12i64;
                        ret Test.3;
                    else
                        ret Test.2;
                "#
            ),
        )
    }

    #[test]
    fn list_pass_to_function() {
        compiles_to_ir(
            indoc!(
                r#"
                x : List I64
                x = [1,2,3]

                id : List I64 -> List I64
                id = \y -> List.set y 0 0

                id x
                "#
            ),
            indoc!(
                r#"
                procedure List.4 (#Attr.2, #Attr.3, #Attr.4):
                    let Test.11 = lowlevel ListLen #Attr.2;
                    let Test.9 = lowlevel NumLt #Attr.3 Test.11;
                    if Test.9 then
                        let Test.10 = lowlevel ListSet #Attr.2 #Attr.3 #Attr.4;
                        ret Test.10;
                    else
                        ret #Attr.2;

                procedure Test.2 (Test.3):
                    let Test.6 = 0i64;
                    let Test.7 = 0i64;
                    let Test.5 = CallByName List.4 Test.3 Test.6 Test.7;
                    ret Test.5;

                procedure Test.0 ():
                    let Test.12 = 1i64;
                    let Test.13 = 2i64;
                    let Test.14 = 3i64;
                    let Test.1 = Array [Test.12, Test.13, Test.14];
                    let Test.4 = CallByName Test.2 Test.1;
                    ret Test.4;
                "#
            ),
        )
    }

    #[test]
    fn record_optional_field_let_no_use_default() {
        compiles_to_ir(
            indoc!(
                r#"
                f = \r ->
                    { x ? 10, y } = r
                    x + y


                f { x: 4, y: 9 }
                "#
            ),
            indoc!(
                r#"
                procedure Num.24 (#Attr.2, #Attr.3):
                    let Test.8 = lowlevel NumAdd #Attr.2 #Attr.3;
                    ret Test.8;

                procedure Test.1 (Test.2):
                    let Test.3 = Index 0 Test.2;
                    let Test.4 = Index 1 Test.2;
                    let Test.7 = CallByName Num.24 Test.3 Test.4;
                    ret Test.7;

                procedure Test.0 ():
                    let Test.9 = 4i64;
                    let Test.10 = 9i64;
                    let Test.6 = Struct {Test.9, Test.10};
                    let Test.5 = CallByName Test.1 Test.6;
                    ret Test.5;
                "#
            ),
        )
    }

    #[test]
    fn record_optional_field_let_use_default() {
        compiles_to_ir(
            indoc!(
                r#"
                f = \r ->
                    { x ? 10, y } = r
                    x + y


                f { y: 9 }
                "#
            ),
            indoc!(
                r#"
                procedure Num.24 (#Attr.2, #Attr.3):
                    let Test.8 = lowlevel NumAdd #Attr.2 #Attr.3;
                    ret Test.8;

                procedure Test.1 (Test.2):
                    let Test.4 = Index 0 Test.2;
                    let Test.3 = 10i64;
                    let Test.7 = CallByName Num.24 Test.3 Test.4;
                    ret Test.7;

                procedure Test.0 ():
                    let Test.9 = 9i64;
                    let Test.5 = CallByName Test.1 Test.9;
                    ret Test.5;
                "#
            ),
        )
    }

    #[test]
    fn record_optional_field_function_no_use_default() {
        compiles_to_ir(
            indoc!(
                r#"
                f = \{ x ? 10, y } -> x + y


                f { x: 4, y: 9 }
                "#
            ),
            indoc!(
                r#"
                procedure Num.24 (#Attr.2, #Attr.3):
                    let Test.8 = lowlevel NumAdd #Attr.2 #Attr.3;
                    ret Test.8;

                procedure Test.1 (Test.4):
                    let Test.2 = Index 0 Test.4;
                    let Test.3 = Index 1 Test.4;
                    let Test.2 = 10i64;
                    let Test.7 = CallByName Num.24 Test.2 Test.3;
                    ret Test.7;

                procedure Test.0 ():
                    let Test.9 = 4i64;
                    let Test.10 = 9i64;
                    let Test.6 = Struct {Test.9, Test.10};
                    let Test.5 = CallByName Test.1 Test.6;
                    ret Test.5;
                "#
            ),
        )
    }

    #[test]
    fn record_optional_field_function_use_default() {
        compiles_to_ir(
            indoc!(
                r#"
                f = \{ x ? 10, y } -> x + y


                f { y: 9 }
                "#
            ),
            indoc!(
                r#"
                procedure Num.24 (#Attr.2, #Attr.3):
                    let Test.8 = lowlevel NumAdd #Attr.2 #Attr.3;
                    ret Test.8;

                procedure Test.1 (Test.4):
                    let Test.3 = Index 0 Test.4;
                    let Test.2 = 10i64;
                    let Test.2 = 10i64;
                    let Test.7 = CallByName Num.24 Test.2 Test.3;
                    ret Test.7;

                procedure Test.0 ():
                    let Test.9 = 9i64;
                    let Test.5 = CallByName Test.1 Test.9;
                    ret Test.5;
                "#
            ),
        )
    }

    #[ignore]
    #[test]
    fn quicksort_help() {
        crate::helpers::with_larger_debug_stack(|| {
            compiles_to_ir(
                indoc!(
                    r#"
                quicksortHelp : List (Num a), I64, I64 -> List (Num a)
                quicksortHelp = \list, low, high ->
                    if low < high then
                        (Pair partitionIndex partitioned) = Pair 0 []

                        partitioned
                            |> quicksortHelp low (partitionIndex - 1)
                            |> quicksortHelp (partitionIndex + 1) high
                    else
                        list

                quicksortHelp [] 0 0
                "#
                ),
                indoc!(
                    r#"
                    procedure List.3 (#Attr.2, #Attr.3):
                        let Test.38 = lowlevel ListLen #Attr.2;
                        let Test.34 = lowlevel NumLt #Attr.3 Test.38;
                        if Test.34 then
                            let Test.36 = 1i64;
                            let Test.37 = lowlevel ListGetUnsafe #Attr.2 #Attr.3;
                            let Test.35 = Ok Test.36 Test.37;
                            ret Test.35;
                        else
                            let Test.32 = 0i64;
                            let Test.33 = Struct {};
                            let Test.31 = Err Test.32 Test.33;
                            ret Test.31;

                    procedure List.4 (#Attr.2, #Attr.3, #Attr.4):
                        let Test.14 = lowlevel ListLen #Attr.2;
                        let Test.12 = lowlevel NumLt #Attr.3 Test.14;
                        if Test.12 then
                            let Test.13 = lowlevel ListSet #Attr.2 #Attr.3 #Attr.4;
                            ret Test.13;
                        else
                            ret #Attr.2;

                    procedure Test.1 (Test.2):
                        let Test.39 = 0i64;
                        let Test.28 = CallByName List.3 Test.2 Test.39;
                        let Test.30 = 0i64;
                        let Test.29 = CallByName List.3 Test.2 Test.30;
                        let Test.7 = Struct {Test.28, Test.29};
                        joinpoint Test.25:
                            let Test.18 = Array [];
                            ret Test.18;
                        in
                        let Test.19 = Index 0 Test.7;
                        let Test.20 = 1i64;
                        let Test.21 = Index 0 Test.19;
                        let Test.27 = lowlevel Eq Test.20 Test.21;
                        if Test.27 then
                            let Test.22 = Index 1 Test.7;
                            let Test.23 = 1i64;
                            let Test.24 = Index 0 Test.22;
                            let Test.26 = lowlevel Eq Test.23 Test.24;
                            if Test.26 then
                                let Test.17 = Index 0 Test.7;
                                let Test.3 = Index 1 Test.17;
                                let Test.16 = Index 1 Test.7;
                                let Test.4 = Index 1 Test.16;
                                let Test.15 = 0i64;
                                let Test.9 = CallByName List.4 Test.2 Test.15 Test.4;
                                let Test.10 = 0i64;
                                let Test.8 = CallByName List.4 Test.9 Test.10 Test.3;
                                ret Test.8;
                            else
                                dec Test.2;
                                jump Test.25;
                        else
                            dec Test.2;
                            jump Test.25;

                    procedure Test.0 ():
                        let Test.40 = 1i64;
                        let Test.41 = 2i64;
                        let Test.6 = Array [Test.40, Test.41];
                        let Test.5 = CallByName Test.1 Test.6;
                        ret Test.5;
                "#
                ),
            )
        })
    }

    #[test]
    fn quicksort_swap() {
        crate::helpers::with_larger_debug_stack(|| {
            compiles_to_ir(
                indoc!(
                    r#"
                    app "test" provides [ main ] to "./platform"

                    swap = \list ->
                        when Pair (List.get list 0) (List.get list 0) is
                            Pair (Ok atI) (Ok atJ) ->
                                list
                                    |> List.set 0 atJ
                                    |> List.set 0 atI

                            _ ->
                                []

                    main =
                        swap [ 1, 2 ]
                "#
                ),
                indoc!(
                    r#"
                procedure List.3 (#Attr.2, #Attr.3):
                    let Test.39 = lowlevel ListLen #Attr.2;
                    let Test.35 = lowlevel NumLt #Attr.3 Test.39;
                    if Test.35 then
                        let Test.38 = 1i64;
                        let Test.37 = lowlevel ListGetUnsafe #Attr.2 #Attr.3;
                        let Test.36 = Ok Test.38 Test.37;
                        ret Test.36;
                    else
                        let Test.34 = 0i64;
                        let Test.33 = Struct {};
                        let Test.32 = Err Test.34 Test.33;
                        ret Test.32;

                procedure List.4 (#Attr.2, #Attr.3, #Attr.4):
                    let Test.15 = lowlevel ListLen #Attr.2;
                    let Test.13 = lowlevel NumLt #Attr.3 Test.15;
                    if Test.13 then
                        let Test.14 = lowlevel ListSet #Attr.2 #Attr.3 #Attr.4;
                        ret Test.14;
                    else
                        ret #Attr.2;

                procedure Test.1 (Test.2):
                    let Test.40 = 0i64;
                    let Test.30 = CallByName List.3 Test.2 Test.40;
                    let Test.31 = 0i64;
                    let Test.29 = CallByName List.3 Test.2 Test.31;
                    let Test.8 = Struct {Test.29, Test.30};
                    joinpoint Test.26:
                        let Test.19 = Array [];
                        ret Test.19;
                    in
                    let Test.23 = Index 1 Test.8;
                    let Test.24 = 1i64;
                    let Test.25 = Index 0 Test.23;
                    let Test.28 = lowlevel Eq Test.24 Test.25;
                    if Test.28 then
                        let Test.20 = Index 0 Test.8;
                        let Test.21 = 1i64;
                        let Test.22 = Index 0 Test.20;
                        let Test.27 = lowlevel Eq Test.21 Test.22;
                        if Test.27 then
                            let Test.18 = Index 0 Test.8;
                            let Test.4 = Index 1 Test.18;
                            let Test.17 = Index 1 Test.8;
                            let Test.5 = Index 1 Test.17;
                            let Test.16 = 0i64;
                            let Test.10 = CallByName List.4 Test.2 Test.16 Test.5;
                            let Test.11 = 0i64;
                            let Test.9 = CallByName List.4 Test.10 Test.11 Test.4;
                            ret Test.9;
                        else
                            dec Test.2;
                            jump Test.26;
                    else
                        dec Test.2;
                        jump Test.26;

                procedure Test.0 ():
                    let Test.41 = 1i64;
                    let Test.42 = 2i64;
                    let Test.7 = Array [Test.41, Test.42];
                    let Test.6 = CallByName Test.1 Test.7;
                    ret Test.6;
                "#
                ),
            )
        })
    }

    #[ignore]
    #[test]
    fn quicksort_partition_help() {
        crate::helpers::with_larger_debug_stack(|| {
            compiles_to_ir(
                indoc!(
                    r#"
                    app "test" provides [ main ] to "./platform"

                    partitionHelp : I64, I64, List (Num a), I64, (Num a) -> [ Pair I64 (List (Num a)) ]
                    partitionHelp = \i, j, list, high, pivot ->
                        if j < high then
                            when List.get list j is
                                Ok value ->
                                    if value <= pivot then
                                        partitionHelp (i + 1) (j + 1) (swap (i + 1) j list) high pivot
                                    else
                                        partitionHelp i (j + 1) list high pivot

                                Err _ ->
                                    Pair i list
                        else
                            Pair i list

                    main =
                        partitionHelp 0 0 [] 0 0
                    "#
                ),
                indoc!(
                    r#"
                "#
                ),
            )
        })
    }

    #[ignore]
    #[test]
    fn quicksort_full() {
        crate::helpers::with_larger_debug_stack(|| {
            compiles_to_ir(
                indoc!(
                    r#"
                    app "test" provides [ main ] to "./platform"

                    quicksortHelp : List (Num a), I64, I64 -> List (Num a)
                    quicksortHelp = \list, low, high ->
                        if low < high then
                            (Pair partitionIndex partitioned) = partition low high list

                            partitioned
                                |> quicksortHelp low (partitionIndex - 1)
                                |> quicksortHelp (partitionIndex + 1) high
                        else
                            list


                    swap : I64, I64, List a -> List a
                    swap = \i, j, list ->
                        when Pair (List.get list i) (List.get list j) is
                            Pair (Ok atI) (Ok atJ) ->
                                list
                                    |> List.set i atJ
                                    |> List.set j atI

                            _ ->
                                []

                    partition : I64, I64, List (Num a) -> [ Pair I64 (List (Num a)) ]
                    partition = \low, high, initialList ->
                        when List.get initialList high is
                            Ok pivot ->
                                when partitionHelp (low - 1) low initialList high pivot is
                                    Pair newI newList ->
                                        Pair (newI + 1) (swap (newI + 1) high newList)

                            Err _ ->
                                Pair (low - 1) initialList


                    partitionHelp : I64, I64, List (Num a), I64, (Num a) -> [ Pair I64 (List (Num a)) ]
                    partitionHelp = \i, j, list, high, pivot ->
                        if j < high then
                            when List.get list j is
                                Ok value ->
                                    if value <= pivot then
                                        partitionHelp (i + 1) (j + 1) (swap (i + 1) j list) high pivot
                                    else
                                        partitionHelp i (j + 1) list high pivot

                                Err _ ->
                                    Pair i list
                        else
                            Pair i list



                    quicksort = \originalList ->
                        n = List.len originalList
                        quicksortHelp originalList 0 (n - 1)

                    main =
                        quicksort [1,2,3]
                "#
                ),
                indoc!(
                    r#"
                "#
                ),
            )
        })
    }

    #[test]
    fn factorial() {
        compiles_to_ir(
            r#"
            factorial = \n, accum ->
                when n is
                    0 ->
                        accum

                    _ ->
                        factorial (n - 1) (n * accum)

            factorial 10 1
            "#,
            indoc!(
                r#"
                procedure Num.25 (#Attr.2, #Attr.3):
                    let Test.14 = lowlevel NumSub #Attr.2 #Attr.3;
                    ret Test.14;

                procedure Num.26 (#Attr.2, #Attr.3):
                    let Test.12 = lowlevel NumMul #Attr.2 #Attr.3;
                    ret Test.12;

                procedure Test.1 (Test.2, Test.3):
                    joinpoint Test.7 Test.2 Test.3:
                        let Test.15 = 0i64;
                        let Test.16 = lowlevel Eq Test.15 Test.2;
                        if Test.16 then
                            ret Test.3;
                        else
                            let Test.13 = 1i64;
                            let Test.10 = CallByName Num.25 Test.2 Test.13;
                            let Test.11 = CallByName Num.26 Test.2 Test.3;
                            jump Test.7 Test.10 Test.11;
                    in
                    jump Test.7 Test.2 Test.3;

                procedure Test.0 ():
                    let Test.5 = 10i64;
                    let Test.6 = 1i64;
                    let Test.4 = CallByName Test.1 Test.5 Test.6;
                    ret Test.4;
                "#
            ),
        )
    }

    #[test]
    #[ignore]
    fn is_nil() {
        compiles_to_ir(
            r#"
            ConsList a : [ Cons a (ConsList a), Nil ]

            isNil : ConsList a -> Bool
            isNil = \list ->
                when list is
                    Nil -> True
                    Cons _ _ -> False

            isNil (Cons 0x2 Nil)
            "#,
            indoc!(
                r#"
                procedure Test.1 (Test.3):
                    let Test.13 = true;
                    let Test.15 = Index 0 Test.3;
                    let Test.14 = 1i64;
                    let Test.16 = lowlevel Eq Test.14 Test.15;
                    let Test.12 = lowlevel And Test.16 Test.13;
                    if Test.12 then
                        let Test.10 = true;
                        ret Test.10;
                    else
                        let Test.11 = false;
                        ret Test.11;

                let Test.6 = 0i64;
                let Test.7 = 2i64;
                let Test.9 = 1i64;
                let Test.8 = Nil Test.9;
                let Test.5 = Cons Test.6 Test.7 Test.8;
                let Test.4 = CallByName Test.1 Test.5;
                ret Test.4;
                "#
            ),
        )
    }

    #[test]
    #[ignore]
    fn has_none() {
        compiles_to_ir(
            r#"
            Maybe a : [ Just a, Nothing ]
            ConsList a : [ Cons a (ConsList a), Nil ]

            hasNone : ConsList (Maybe a) -> Bool
            hasNone = \list ->
                when list is
                    Nil -> False
                    Cons Nothing _ -> True
                    Cons (Just _) xs -> hasNone xs

            hasNone (Cons (Just 3) Nil)
            "#,
            indoc!(
                r#"
                procedure Test.1 (Test.3):
                    let Test.13 = true;
                    let Test.15 = Index 0 Test.3;
                    let Test.14 = 1i64;
                    let Test.16 = lowlevel Eq Test.14 Test.15;
                    let Test.12 = lowlevel And Test.16 Test.13;
                    if Test.12 then
                        let Test.10 = true;
                        ret Test.10;
                    else
                        let Test.11 = false;
                        ret Test.11;

                let Test.6 = 0i64;
                let Test.7 = 2i64;
                let Test.9 = 1i64;
                let Test.8 = Nil Test.9;
                let Test.5 = Cons Test.6 Test.7 Test.8;
                let Test.4 = CallByName Test.1 Test.5;
                ret Test.4;
                "#
            ),
        )
    }

    #[test]
    fn mk_pair_of() {
        compiles_to_ir(
            indoc!(
                r#"
                app "test" provides [ main ] to "./platform"

                mkPairOf = \x -> Pair x x

                main =
                    mkPairOf [1,2,3]
                "#
            ),
            indoc!(
                r#"
                procedure Test.1 (Test.2):
                    inc Test.2;
                    let Test.6 = Struct {Test.2, Test.2};
                    ret Test.6;

                procedure Test.0 ():
                    let Test.7 = 1i64;
                    let Test.8 = 2i64;
                    let Test.9 = 3i64;
                    let Test.5 = Array [Test.7, Test.8, Test.9];
                    let Test.4 = CallByName Test.1 Test.5;
                    ret Test.4;
                "#
            ),
        )
    }

    #[test]
    fn fst() {
        compiles_to_ir(
            indoc!(
                r#"
                app "test" provides [ main ] to "./platform"

                fst = \x, _ -> x

                main =
                    fst [1,2,3] [3,2,1]
                "#
            ),
            indoc!(
                r#"
                procedure Test.1 (Test.2, Test.3):
                    inc Test.2;
                    ret Test.2;

                procedure Test.0 ():
                    let Test.11 = 1i64;
                    let Test.12 = 2i64;
                    let Test.13 = 3i64;
                    let Test.5 = Array [Test.11, Test.12, Test.13];
                    let Test.8 = 3i64;
                    let Test.9 = 2i64;
                    let Test.10 = 1i64;
                    let Test.6 = Array [Test.8, Test.9, Test.10];
                    let Test.4 = CallByName Test.1 Test.5 Test.6;
                    dec Test.6;
                    dec Test.5;
                    ret Test.4;
                "#
            ),
        )
    }

    #[test]
    fn list_cannot_update_inplace() {
        compiles_to_ir(
            indoc!(
                r#"
                app "test" provides [ main ] to "./platform"

                x : List I64
                x = [1,2,3]

                add : List I64 -> List I64
                add = \y -> List.set y 0 0

                main =
                    List.len (add x) + List.len x
                "#
            ),
            indoc!(
                r#"
                procedure List.4 (#Attr.2, #Attr.3, #Attr.4):
                    let Test.22 = lowlevel ListLen #Attr.2;
                    let Test.20 = lowlevel NumLt #Attr.3 Test.22;
                    if Test.20 then
                        let Test.21 = lowlevel ListSet #Attr.2 #Attr.3 #Attr.4;
                        ret Test.21;
                    else
                        ret #Attr.2;

                procedure List.7 (#Attr.2):
                    let Test.9 = lowlevel ListLen #Attr.2;
                    ret Test.9;

                procedure Num.24 (#Attr.2, #Attr.3):
                    let Test.7 = lowlevel NumAdd #Attr.2 #Attr.3;
                    ret Test.7;

                procedure Test.1 ():
                    let Test.11 = 1i64;
                    let Test.12 = 2i64;
                    let Test.13 = 3i64;
                    let Test.10 = Array [Test.11, Test.12, Test.13];
                    ret Test.10;

                procedure Test.2 (Test.3):
                    let Test.17 = 0i64;
                    let Test.18 = 0i64;
                    let Test.16 = CallByName List.4 Test.3 Test.17 Test.18;
                    ret Test.16;

                procedure Test.0 ():
                    let Test.15 = CallByName Test.1;
                    let Test.14 = CallByName Test.2 Test.15;
                    let Test.5 = CallByName List.7 Test.14;
                    dec Test.14;
                    let Test.8 = CallByName Test.1;
                    let Test.6 = CallByName List.7 Test.8;
                    dec Test.8;
                    let Test.4 = CallByName Num.24 Test.5 Test.6;
                    ret Test.4;
                "#
            ),
        )
    }

    #[test]
    fn list_get() {
        compiles_to_ir(
            indoc!(
                r#"
                wrapper = \{} ->
                    List.get [1,2,3] 0

                wrapper {}
                "#
            ),
            indoc!(
                r#"
                procedure List.3 (#Attr.2, #Attr.3):
                    let Test.15 = lowlevel ListLen #Attr.2;
                    let Test.11 = lowlevel NumLt #Attr.3 Test.15;
                    if Test.11 then
                        let Test.14 = 1i64;
                        let Test.13 = lowlevel ListGetUnsafe #Attr.2 #Attr.3;
                        let Test.12 = Ok Test.14 Test.13;
                        ret Test.12;
                    else
                        let Test.10 = 0i64;
                        let Test.9 = Struct {};
                        let Test.8 = Err Test.10 Test.9;
                        ret Test.8;

                procedure Test.1 (Test.2):
                    let Test.16 = 1i64;
                    let Test.17 = 2i64;
                    let Test.18 = 3i64;
                    let Test.6 = Array [Test.16, Test.17, Test.18];
                    let Test.7 = 0i64;
                    let Test.5 = CallByName List.3 Test.6 Test.7;
                    dec Test.6;
                    ret Test.5;

                procedure Test.0 ():
                    let Test.4 = Struct {};
                    let Test.3 = CallByName Test.1 Test.4;
                    ret Test.3;
                "#
            ),
        )
    }

    #[test]
    fn peano() {
        compiles_to_ir(
            indoc!(
                r#"
                Peano : [ S Peano, Z ]

                three : Peano
                three = S (S (S Z))

                three
                "#
            ),
            indoc!(
                r#"
                procedure Test.0 ():
                    let Test.9 = 0i64;
                    let Test.11 = 0i64;
                    let Test.13 = 0i64;
                    let Test.14 = 1i64;
                    let Test.12 = Z Test.14;
                    let Test.10 = S Test.13 Test.12;
                    let Test.8 = S Test.11 Test.10;
                    let Test.2 = S Test.9 Test.8;
                    ret Test.2;
                "#
            ),
        )
    }

    #[test]
    fn peano1() {
        compiles_to_ir(
            indoc!(
                r#"
                Peano : [ S Peano, Z ]

                three : Peano
                three = S (S (S Z))

                when three is
                    Z -> 0
                    S _ -> 1
                "#
            ),
            indoc!(
                r#"
                procedure Test.0 ():
                    let Test.13 = 0i64;
                    let Test.15 = 0i64;
                    let Test.17 = 0i64;
                    let Test.18 = 1i64;
                    let Test.16 = Z Test.18;
                    let Test.14 = S Test.17 Test.16;
                    let Test.12 = S Test.15 Test.14;
                    let Test.2 = S Test.13 Test.12;
                    let Test.9 = 1i64;
                    let Test.10 = Index 0 Test.2;
                    dec Test.2;
                    let Test.11 = lowlevel Eq Test.9 Test.10;
                    if Test.11 then
                        let Test.7 = 0i64;
                        ret Test.7;
                    else
                        let Test.8 = 1i64;
                        ret Test.8;
                "#
            ),
        )
    }

    #[test]
    fn peano2() {
        compiles_to_ir(
            indoc!(
                r#"
                Peano : [ S Peano, Z ]

                three : Peano
                three = S (S (S Z))

                when three is
                    S (S _) -> 1
                    S (_) -> 0
                    Z -> 0
                "#
            ),
            indoc!(
                r#"
                procedure Test.0 ():
                    let Test.19 = 0i64;
                    let Test.21 = 0i64;
                    let Test.23 = 0i64;
                    let Test.24 = 1i64;
                    let Test.22 = Z Test.24;
                    let Test.20 = S Test.23 Test.22;
                    let Test.18 = S Test.21 Test.20;
                    let Test.2 = S Test.19 Test.18;
                    let Test.15 = 0i64;
                    let Test.16 = Index 0 Test.2;
                    let Test.17 = lowlevel Eq Test.15 Test.16;
                    if Test.17 then
                        let Test.11 = Index 1 Test.2;
                        let Test.12 = 0i64;
                        let Test.13 = Index 0 Test.11;
                        dec Test.11;
                        decref Test.2;
                        let Test.14 = lowlevel Eq Test.12 Test.13;
                        if Test.14 then
                            let Test.7 = 1i64;
                            ret Test.7;
                        else
                            let Test.9 = 0i64;
                            ret Test.9;
                    else
                        let Test.10 = 0i64;
                        ret Test.10;
                "#
            ),
        )
    }

    #[test]
    fn optional_when() {
        compiles_to_ir(
            indoc!(
                r#"
                f = \r ->
                    when r is
                        { x: Blue, y ? 3 } -> y
                        { x: Red, y ? 5 } -> y

                a = f { x: Blue, y: 7 }
                b = f { x: Blue }
                c = f { x: Red, y: 11 }
                d = f { x: Red }

                a * b * c * d
                "#
            ),
            indoc!(
                r#"
                procedure Num.26 (#Attr.2, #Attr.3):
                    let Test.17 = lowlevel NumMul #Attr.2 #Attr.3;
                    ret Test.17;

                procedure Test.1 (Test.6):
                    let Test.22 = Index 1 Test.6;
                    let Test.23 = false;
                    let Test.24 = lowlevel Eq Test.23 Test.22;
                    if Test.24 then
                        let Test.8 = Index 0 Test.6;
                        ret Test.8;
                    else
                        let Test.10 = Index 0 Test.6;
                        ret Test.10;

                procedure Test.1 (Test.6):
                    let Test.33 = Index 0 Test.6;
                    let Test.34 = false;
                    let Test.35 = lowlevel Eq Test.34 Test.33;
                    if Test.35 then
                        let Test.8 = 3i64;
                        ret Test.8;
                    else
                        let Test.10 = 5i64;
                        ret Test.10;

                procedure Test.0 ():
<<<<<<< HEAD
                    let Test.34 = true;
                    let Test.5 = CallByName Test.1 Test.34;
                    let Test.32 = false;
                    let Test.3 = CallByName Test.1 Test.32;
                    let Test.24 = 11i64;
                    let Test.25 = true;
                    let Test.23 = Struct {Test.24, Test.25};
                    let Test.4 = CallByName Test.1 Test.23;
                    let Test.21 = 7i64;
                    let Test.22 = false;
                    let Test.15 = Struct {Test.21, Test.22};
                    let Test.2 = CallByName Test.1 Test.15;
                    let Test.14 = CallByName Num.26 Test.2 Test.3;
                    let Test.12 = CallByName Num.26 Test.14 Test.4;
                    let Test.11 = CallByName Num.26 Test.12 Test.5;
                    ret Test.11;
=======
                    let Test.38 = true;
                    let Test.37 = Struct {Test.38};
                    let Test.5 = CallByName Test.1 Test.37;
                    let Test.36 = false;
                    let Test.30 = Struct {Test.36};
                    let Test.3 = CallByName Test.1 Test.30;
                    let Test.28 = 11i64;
                    let Test.29 = true;
                    let Test.27 = Struct {Test.28, Test.29};
                    let Test.4 = CallByName Test.1 Test.27;
                    let Test.25 = 7i64;
                    let Test.26 = false;
                    let Test.19 = Struct {Test.25, Test.26};
                    let Test.2 = CallByName Test.1 Test.19;
                    let Test.18 = CallByName Num.26 Test.2 Test.3;
                    let Test.16 = CallByName Num.26 Test.18 Test.4;
                    let Test.15 = CallByName Num.26 Test.16 Test.5;
                    ret Test.15;
>>>>>>> 75c1c490
                "#
            ),
        )
    }

    #[test]
    fn nested_pattern_match() {
        compiles_to_ir(
            indoc!(
                r#"
                Maybe a : [ Nothing, Just a ]

                x : Maybe (Maybe I64)
                x = Just (Just 41)

                when x is
                    Just (Just v) -> v + 0x1
                    _ -> 0x1
                "#
            ),
            indoc!(
                r#"
                procedure Num.24 (#Attr.2, #Attr.3):
                    let Test.8 = lowlevel NumAdd #Attr.2 #Attr.3;
                    ret Test.8;

                procedure Test.0 ():
                    let Test.20 = 0i64;
                    let Test.22 = 0i64;
                    let Test.21 = 41i64;
                    let Test.19 = Just Test.22 Test.21;
                    let Test.2 = Just Test.20 Test.19;
                    joinpoint Test.16:
                        let Test.10 = 1i64;
                        ret Test.10;
                    in
                    let Test.14 = 0i64;
                    let Test.15 = Index 0 Test.2;
                    let Test.18 = lowlevel Eq Test.14 Test.15;
                    if Test.18 then
                        let Test.11 = Index 1 Test.2;
                        let Test.12 = 0i64;
                        let Test.13 = Index 0 Test.11;
                        let Test.17 = lowlevel Eq Test.12 Test.13;
                        if Test.17 then
                            let Test.9 = Index 1 Test.2;
                            let Test.5 = Index 1 Test.9;
                            let Test.7 = 1i64;
                            let Test.6 = CallByName Num.24 Test.5 Test.7;
                            ret Test.6;
                        else
                            jump Test.16;
                    else
                        jump Test.16;
                "#
            ),
        )
    }

    #[test]
    #[ignore]
    fn linked_list_length_twice() {
        compiles_to_ir(
            indoc!(
                r#"
                LinkedList a : [ Nil, Cons a (LinkedList a) ]

                nil : LinkedList I64
                nil = Nil

                length : LinkedList a -> I64
                length = \list ->
                    when list is
                        Nil -> 0
                        Cons _ rest -> 1 + length rest

                length nil + length nil
                "#
            ),
            indoc!(
                r#"
                procedure Num.14 (#Attr.2, #Attr.3):
                    let Test.9 = lowlevel NumAdd #Attr.2 #Attr.3;
                    ret Test.9;

                procedure Test.3 (Test.4):
                    let Test.15 = true;
                    let Test.16 = 1i64;
                    let Test.17 = Index 0 Test.4;
                    let Test.18 = lowlevel Eq Test.16 Test.17;
                    let Test.14 = lowlevel And Test.18 Test.15;
                    if Test.14 then
                        dec Test.4;
                        let Test.10 = 0i64;
                        ret Test.10;
                    else
                        let Test.5 = Index 2 Test.4;
                        dec Test.4;
                        let Test.12 = 1i64;
                        let Test.13 = CallByName Test.3 Test.5;
                        let Test.11 = CallByName Num.14 Test.12 Test.13;
                        ret Test.11;

                procedure Test.0 ():
                    let Test.20 = 1i64;
                    let Test.2 = Nil Test.20;
                    let Test.7 = CallByName Test.3 Test.2;
                    let Test.8 = CallByName Test.3 Test.2;
                    let Test.6 = CallByName Num.14 Test.7 Test.8;
                    ret Test.6;
                "#
            ),
        )
    }

    #[test]
    fn rigids() {
        compiles_to_ir(
            indoc!(
                r#"
                app "test" provides [ main ] to "./platform"

                swap : Nat, Nat, List a -> List a
                swap = \i, j, list ->
                    when Pair (List.get list i) (List.get list j) is
                        Pair (Ok atI) (Ok atJ) ->
                            foo = atJ

                            list
                                |> List.set i foo
                                |> List.set j atI

                        _ ->
                            []

                main =
                    swap 0 0 [0x1]
                "#
            ),
            indoc!(
                r#"
                procedure List.3 (#Attr.2, #Attr.3):
                    let Test.41 = lowlevel ListLen #Attr.2;
                    let Test.37 = lowlevel NumLt #Attr.3 Test.41;
                    if Test.37 then
                        let Test.40 = 1i64;
                        let Test.39 = lowlevel ListGetUnsafe #Attr.2 #Attr.3;
                        let Test.38 = Ok Test.40 Test.39;
                        ret Test.38;
                    else
                        let Test.36 = 0i64;
                        let Test.35 = Struct {};
                        let Test.34 = Err Test.36 Test.35;
                        ret Test.34;

                procedure List.4 (#Attr.2, #Attr.3, #Attr.4):
                    let Test.19 = lowlevel ListLen #Attr.2;
                    let Test.17 = lowlevel NumLt #Attr.3 Test.19;
                    if Test.17 then
                        let Test.18 = lowlevel ListSet #Attr.2 #Attr.3 #Attr.4;
                        ret Test.18;
                    else
                        ret #Attr.2;

                procedure Test.1 (Test.2, Test.3, Test.4):
                    let Test.33 = CallByName List.3 Test.4 Test.3;
                    let Test.32 = CallByName List.3 Test.4 Test.2;
                    let Test.13 = Struct {Test.32, Test.33};
                    joinpoint Test.29:
                        let Test.22 = Array [];
                        ret Test.22;
                    in
                    let Test.26 = Index 1 Test.13;
                    let Test.27 = 1i64;
                    let Test.28 = Index 0 Test.26;
                    let Test.31 = lowlevel Eq Test.27 Test.28;
                    if Test.31 then
                        let Test.23 = Index 0 Test.13;
                        let Test.24 = 1i64;
                        let Test.25 = Index 0 Test.23;
                        let Test.30 = lowlevel Eq Test.24 Test.25;
                        if Test.30 then
                            let Test.21 = Index 0 Test.13;
                            let Test.6 = Index 1 Test.21;
                            let Test.20 = Index 1 Test.13;
                            let Test.7 = Index 1 Test.20;
                            let Test.15 = CallByName List.4 Test.4 Test.2 Test.7;
                            let Test.14 = CallByName List.4 Test.15 Test.3 Test.6;
                            ret Test.14;
                        else
                            dec Test.4;
                            jump Test.29;
                    else
                        dec Test.4;
                        jump Test.29;

                procedure Test.0 ():
                    let Test.10 = 0i64;
                    let Test.11 = 0i64;
                    let Test.42 = 1i64;
                    let Test.12 = Array [Test.42];
                    let Test.9 = CallByName Test.1 Test.10 Test.11 Test.12;
                    ret Test.9;
                "#
            ),
        )
    }

    #[test]
    fn let_x_in_x() {
        compiles_to_ir(
            indoc!(
                r#"
                x = 5

                answer =
                    1337

                unused =
                    nested = 17
                    nested

                answer
                "#
            ),
            indoc!(
                r#"
                procedure Test.0 ():
                    let Test.1 = 5i64;
                    let Test.4 = 17i64;
                    let Test.2 = 1337i64;
                    ret Test.2;
                "#
            ),
        )
    }

    #[test]
    fn let_x_in_x_indirect() {
        compiles_to_ir(
            indoc!(
                r#"
                x = 5

                answer =
                    1337

                unused =
                    nested = 17

                    i = 1

                    nested

                { answer, unused }.answer
                "#
            ),
            indoc!(
                r#"
                procedure Test.0 ():
                    let Test.1 = 5i64;
                    let Test.4 = 17i64;
                    let Test.5 = 1i64;
                    let Test.2 = 1337i64;
                    let Test.7 = Struct {Test.2, Test.4};
                    let Test.6 = Index 0 Test.7;
                    ret Test.6;
                "#
            ),
        )
    }

    #[test]
    fn nested_closure() {
        compiles_to_ir(
            indoc!(
                r#"
                app "test" provides [ main ] to "./platform"

                foo = \{} ->
                    x = 42
                    f = \{} -> x
                    f

                main =
                    f = foo {}
                    f {}
                "#
            ),
            indoc!(
                r#"
                procedure Test.1 (Test.5):
                    let Test.2 = 42i64;
                    let Test.3 = Struct {Test.2};
                    ret Test.3;

                procedure Test.3 (Test.9, #Attr.12):
                    let Test.2 = Index 0 #Attr.12;
                    ret Test.2;

                procedure Test.0 ():
                    let Test.8 = Struct {};
                    let Test.4 = CallByName Test.1 Test.8;
                    let Test.7 = Struct {};
                    let Test.6 = CallByName Test.3 Test.7 Test.4;
                    ret Test.6;
                "#
            ),
        )
    }

    #[test]
    fn closure_in_list() {
        compiles_to_ir(
            indoc!(
                r#"
                app "test" provides [ main ] to "./platform"

                foo = \{} ->
                    x = 41

                    f = \{} -> x

                    [ f ]

                main =
                    items = foo {}

                    List.len items
                "#
            ),
            indoc!(
                r#"
                procedure List.7 (#Attr.2):
                    let Test.7 = lowlevel ListLen #Attr.2;
                    ret Test.7;

                procedure Test.1 (Test.5):
                    let Test.2 = 41i64;
                    let Test.11 = Struct {Test.2};
                    let Test.10 = Array [Test.11];
                    ret Test.10;

                procedure Test.3 (Test.9, #Attr.12):
                    let Test.2 = Index 0 #Attr.12;
                    ret Test.2;

                procedure Test.0 ():
                    let Test.8 = Struct {};
                    let Test.4 = CallByName Test.1 Test.8;
                    let Test.6 = CallByName List.7 Test.4;
                    dec Test.4;
                    ret Test.6;
                "#
            ),
        )
    }

    #[test]
    #[ignore]
    fn somehow_drops_definitions() {
        compiles_to_ir(
            indoc!(
                r#"
                app "test" provides [ main ] to "./platform"

                one : I64 
                one = 1

                two : I64
                two = 2

                increment : I64 -> I64
                increment = \x -> x + one

                double : I64 -> I64
                double = \x -> x * two

                apply : (a -> a), a -> a
                apply = \f, x -> f x

                main =
                    apply (if True then increment else double) 42
                "#
            ),
            indoc!(
                r#"
                "#
            ),
        )
    }

    #[test]
    fn specialize_closures() {
        compiles_to_ir(
            indoc!(
                r#"
                app "test" provides [ main ] to "./platform"


                apply : (a -> a), a -> a
                apply = \f, x -> f x

                main =
                    one : I64 
                    one = 1

                    two : I64
                    two = 2

                    b : Bool
                    b = True

                    increment : I64 -> I64
                    increment = \x -> x + one

                    double : I64 -> I64
                    double = \x -> if b then x * two else x

                    apply (if True then increment else double) 42
                "#
            ),
            indoc!(
                r#"
                procedure Num.24 (#Attr.2, #Attr.3):
                    let Test.27 = lowlevel NumAdd #Attr.2 #Attr.3;
                    ret Test.27;

                procedure Num.26 (#Attr.2, #Attr.3):
                    let Test.23 = lowlevel NumMul #Attr.2 #Attr.3;
                    ret Test.23;

                procedure Test.1 (Test.2, Test.3):
                    let Test.15 = Index 0 Test.2;
                    joinpoint Test.16 Test.14:
                        ret Test.14;
                    in
                    switch Test.15:
                        case 0:
                            let Test.17 = CallByName Test.7 Test.3 Test.2;
                            jump Test.16 Test.17;
                    
                        default:
                            let Test.18 = CallByName Test.8 Test.3 Test.2;
                            jump Test.16 Test.18;
                    

                procedure Test.7 (Test.9, #Attr.12):
                    let Test.4 = Index 1 #Attr.12;
                    let Test.26 = CallByName Num.24 Test.9 Test.4;
                    ret Test.26;

                procedure Test.8 (Test.10, #Attr.12):
                    let Test.6 = Index 2 #Attr.12;
                    let Test.5 = Index 1 #Attr.12;
                    if Test.6 then
                        let Test.22 = CallByName Num.26 Test.10 Test.5;
                        ret Test.22;
                    else
                        ret Test.10;

                procedure Test.0 ():
                    let Test.6 = true;
                    let Test.4 = 1i64;
                    let Test.5 = 2i64;
                    joinpoint Test.20 Test.12:
                        let Test.13 = 42i64;
                        let Test.11 = CallByName Test.1 Test.12 Test.13;
                        ret Test.11;
                    in
                    let Test.25 = true;
                    if Test.25 then
                        let Test.28 = 0i64;
                        let Test.7 = ClosureTag(Test.7) Test.28 Test.4;
                        jump Test.20 Test.7;
                    else
                        let Test.24 = 1i64;
                        let Test.8 = ClosureTag(Test.8) Test.24 Test.5 Test.6;
                        jump Test.20 Test.8;
                "#
            ),
        )
    }

    #[test]
    #[ignore]
    fn specialize_lowlevel() {
        compiles_to_ir(
            indoc!(
                r#"
                app "test" provides [ main ] to "./platform"


                apply : (a -> a), a -> a
                apply = \f, x -> f x

                main =
                    one : I64 
                    one = 1

                    two : I64
                    two = 2

                    increment : I64 -> I64
                    increment = \x -> x + 1

                    double : I64 -> I64
                    double = \x -> x * two

                    when 3 is 
                        1 -> increment 0
                        2 -> double 0
                        _ -> List.map [] (if True then increment else double) |> List.len 
                "#
            ),
            indoc!(
                r#"
                "#
            ),
        )
    }

    #[test]
    #[ignore]
    fn static_str_closure() {
        compiles_to_ir(
            indoc!(
                r#"
                app "test" provides [ main ] to "./platform"

                main : Str
                main =
                    x = "long string that is malloced"

                    f : {} -> Str
                    f = (\_ -> x)

                    f {}
                "#
            ),
            indoc!(
                r#"
                "#
            ),
        )
    }
}<|MERGE_RESOLUTION|>--- conflicted
+++ resolved
@@ -470,15 +470,6 @@
             "#,
             indoc!(
                 r#"
-                procedure Test.0 ():
-<<<<<<< HEAD
-                    let Test.3 = 2i64;
-                    ret Test.3;
-=======
-                    let Test.4 = 2i64;
-                    let Test.1 = Struct {Test.4};
-                    ret Test.1;
->>>>>>> 75c1c490
                 "#
             ),
         )
@@ -2041,43 +2032,6 @@
                         ret Test.10;
 
                 procedure Test.0 ():
-<<<<<<< HEAD
-                    let Test.34 = true;
-                    let Test.5 = CallByName Test.1 Test.34;
-                    let Test.32 = false;
-                    let Test.3 = CallByName Test.1 Test.32;
-                    let Test.24 = 11i64;
-                    let Test.25 = true;
-                    let Test.23 = Struct {Test.24, Test.25};
-                    let Test.4 = CallByName Test.1 Test.23;
-                    let Test.21 = 7i64;
-                    let Test.22 = false;
-                    let Test.15 = Struct {Test.21, Test.22};
-                    let Test.2 = CallByName Test.1 Test.15;
-                    let Test.14 = CallByName Num.26 Test.2 Test.3;
-                    let Test.12 = CallByName Num.26 Test.14 Test.4;
-                    let Test.11 = CallByName Num.26 Test.12 Test.5;
-                    ret Test.11;
-=======
-                    let Test.38 = true;
-                    let Test.37 = Struct {Test.38};
-                    let Test.5 = CallByName Test.1 Test.37;
-                    let Test.36 = false;
-                    let Test.30 = Struct {Test.36};
-                    let Test.3 = CallByName Test.1 Test.30;
-                    let Test.28 = 11i64;
-                    let Test.29 = true;
-                    let Test.27 = Struct {Test.28, Test.29};
-                    let Test.4 = CallByName Test.1 Test.27;
-                    let Test.25 = 7i64;
-                    let Test.26 = false;
-                    let Test.19 = Struct {Test.25, Test.26};
-                    let Test.2 = CallByName Test.1 Test.19;
-                    let Test.18 = CallByName Num.26 Test.2 Test.3;
-                    let Test.16 = CallByName Num.26 Test.18 Test.4;
-                    let Test.15 = CallByName Num.26 Test.16 Test.5;
-                    ret Test.15;
->>>>>>> 75c1c490
                 "#
             ),
         )
