--- conflicted
+++ resolved
@@ -799,7 +799,6 @@
     }
 
     #[test]
-<<<<<<< HEAD
     fn test_addsd_freg64_freg64() {
         let arena = bumpalo::Bump::new();
         let mut buf = bumpalo::vec![in &arena];
@@ -824,7 +823,10 @@
             buf.clear();
             addsd_freg64_freg64(&mut buf, *dst, *src);
             assert_eq!(&expected[..], &buf[..]);
-=======
+        }
+    }
+
+    #[test]
     fn test_xor_reg64_reg64() {
         let arena = bumpalo::Bump::new();
         let mut buf = bumpalo::vec![in &arena];
@@ -837,7 +839,6 @@
             buf.clear();
             xor_reg64_reg64(&mut buf, *dst, *src);
             assert_eq!(expected, &buf[..]);
->>>>>>> 5d59a329
         }
     }
 
