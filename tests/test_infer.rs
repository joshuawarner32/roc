--- conflicted
+++ resolved
@@ -871,7 +871,6 @@
     }
 
     #[test]
-<<<<<<< HEAD
     fn type_signature_without_body() {
         infer_eq(
             indoc!(
@@ -897,9 +896,10 @@
             ),
             "custom",
         );
-=======
+    }
+
+    #[test]
     fn accessor_function() {
         infer_eq(".foo", "{ foo : a }* -> a");
->>>>>>> 59e60bc9
     }
 }