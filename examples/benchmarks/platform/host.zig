const std = @import("std");
const str = @import("str");
const RocStr = str.RocStr;
const testing = std.testing;
const expectEqual = testing.expectEqual;
const expect = testing.expect;
const maxInt = std.math.maxInt;

comptime {
    // This is a workaround for https://github.com/ziglang/zig/issues/8218
    // which is only necessary on macOS.
    //
    // Once that issue is fixed, we can undo the changes in
    // 177cf12e0555147faa4d436e52fc15175c2c4ff0 and go back to passing
    // -fcompiler-rt in link.rs instead of doing this. Note that this
    // workaround is present in many host.zig files, so make sure to undo
    // it everywhere!
    if (std.builtin.os.tag == .macos) {
        _ = @import("compiler_rt");
    }
}

const mem = std.mem;
const Allocator = mem.Allocator;

extern fn roc__mainForHost_1_exposed([*]u8) void;
extern fn roc__mainForHost_size() i64;
extern fn roc__mainForHost_1_Fx_caller(*const u8, [*]u8, [*]u8) void;
extern fn roc__mainForHost_1_Fx_size() i64;
extern fn roc__mainForHost_1_Fx_result_size() i64;

<<<<<<< HEAD
const Align = extern struct { a: usize, b: usize };
extern fn malloc(size: usize) callconv(.C) ?*align(@alignOf(Align)) c_void;
extern fn realloc(c_ptr: [*]align(@alignOf(Align)) u8, size: usize) callconv(.C) ?*c_void;
extern fn free(c_ptr: [*]align(@alignOf(Align)) u8) callconv(.C) void;
extern fn memcpy(dst: [*]u8, src: [*]u8, size: usize) callconv(.C) void;
extern fn memset(dst: [*]u8, value: i32, size: usize) callconv(.C) void;
=======
const Align = 2 * @alignOf(usize);
extern fn malloc(size: usize) callconv(.C) ?*align(Align) c_void;
extern fn realloc(c_ptr: [*]align(Align) u8, size: usize) callconv(.C) ?*c_void;
extern fn free(c_ptr: [*]align(Align) u8) callconv(.C) void;
>>>>>>> 9d53e1d7

const DEBUG: bool = false;

export fn roc_alloc(size: usize, alignment: u32) callconv(.C) ?*c_void {
    if (DEBUG) {
        var ptr = malloc(size);
        const stdout = std.io.getStdOut().writer();
        stdout.print("alloc:   {d} (alignment {d}, size {d})\n", .{ ptr, alignment, size }) catch unreachable;
        return ptr;
    } else {
        return malloc(size);
    }
}

export fn roc_realloc(c_ptr: *c_void, new_size: usize, old_size: usize, alignment: u32) callconv(.C) ?*c_void {
    if (DEBUG) {
        const stdout = std.io.getStdOut().writer();
        stdout.print("realloc: {d} (alignment {d}, old_size {d})\n", .{ c_ptr, alignment, old_size }) catch unreachable;
    }

    return realloc(@alignCast(Align, @ptrCast([*]u8, c_ptr)), new_size);
}

export fn roc_dealloc(c_ptr: *c_void, alignment: u32) callconv(.C) void {
    if (DEBUG) {
        const stdout = std.io.getStdOut().writer();
        stdout.print("dealloc: {d} (alignment {d})\n", .{ c_ptr, alignment }) catch unreachable;
    }

    free(@alignCast(Align, @ptrCast([*]u8, c_ptr)));
}

export fn roc_panic(c_ptr: *c_void, tag_id: u32) callconv(.C) void {
    _ = tag_id;

    const stderr = std.io.getStdErr().writer();
    const msg = @ptrCast([*:0]const u8, c_ptr);
    stderr.print("Application crashed with message\n\n    {s}\n\nShutting down\n", .{msg}) catch unreachable;
    std.process.exit(0);
}

export fn roc_memcpy(dst: [*]u8, src: [*]u8, size: usize) callconv(.C) void{
    return memcpy(dst, src, size);
}

export fn roc_memset(dst: [*]u8, value: i32, size: usize) callconv(.C) void{
    return memset(dst, value, size);
}

const Unit = extern struct {};

pub export fn main() callconv(.C) u8 {
    const allocator = std.heap.page_allocator;

    const size = @intCast(usize, roc__mainForHost_size());
    const raw_output = allocator.allocAdvanced(u8, @alignOf(u64), @intCast(usize, size), .at_least) catch unreachable;
    var output = @ptrCast([*]u8, raw_output);

    defer {
        allocator.free(raw_output);
    }

    var ts1: std.os.timespec = undefined;
    std.os.clock_gettime(std.os.CLOCK_REALTIME, &ts1) catch unreachable;

    roc__mainForHost_1_exposed(output);

    const flag = @ptrCast(*u64, @alignCast(@alignOf(u64), output)).*;

    if (flag == 0) {
        // all is well
        const closure_data_pointer = @ptrCast([*]u8, output[@sizeOf(u64)..size]);

        call_the_closure(closure_data_pointer);
    } else {
        const ptr = @ptrCast(*u32, output + @sizeOf(u64));
        const msg = @intToPtr([*:0]const u8, ptr.*);
        const stderr = std.io.getStdErr().writer();
        stderr.print("Application crashed with message\n\n    {s}\n\nShutting down\n", .{msg}) catch unreachable;

        return 0;
    }

    var ts2: std.os.timespec = undefined;
    std.os.clock_gettime(std.os.CLOCK_REALTIME, &ts2) catch unreachable;

    const delta = to_seconds(ts2) - to_seconds(ts1);

    const stderr = std.io.getStdErr().writer();
    stderr.print("runtime: {d:.3}ms\n", .{delta * 1000}) catch unreachable;

    return 0;
}

fn to_seconds(tms: std.os.timespec) f64 {
    return @intToFloat(f64, tms.tv_sec) + (@intToFloat(f64, tms.tv_nsec) / 1_000_000_000.0);
}

fn call_the_closure(closure_data_pointer: [*]u8) void {
    const allocator = std.heap.page_allocator;

    const size = roc__mainForHost_1_Fx_result_size();
    const raw_output = allocator.allocAdvanced(u8, @alignOf(u64), @intCast(usize, size), .at_least) catch unreachable;
    var output = @ptrCast([*]u8, raw_output);

    defer {
        allocator.free(raw_output);
    }

    const flags: u8 = 0;

    roc__mainForHost_1_Fx_caller(&flags, closure_data_pointer, output);

    const elements = @ptrCast([*]u64, @alignCast(8, output));

    var flag = elements[0];

    if (flag == 0) {
        return;
    } else {
        unreachable;
    }
}

pub export fn roc_fx_putInt(int: i64) i64 {
    const stdout = std.io.getStdOut().writer();

    stdout.print("{d}", .{int}) catch unreachable;

    stdout.print("\n", .{}) catch unreachable;

    return 0;
}

export fn roc_fx_putLine(rocPath: str.RocStr) callconv(.C) void {
    const stdout = std.io.getStdOut().writer();

    for (rocPath.asSlice()) |char| {
        stdout.print("{c}", .{char}) catch unreachable;
    }

    stdout.print("\n", .{}) catch unreachable;
}

const GetInt = extern struct {
    value: i64,
    error_code: bool,
    is_error: bool,
};

comptime {
    if (@sizeOf(usize) == 8) {
        @export(roc_fx_getInt_64bit, .{ .name = "roc_fx_getInt" });
    } else {
        @export(roc_fx_getInt_32bit, .{ .name = "roc_fx_getInt" });
    }
}

fn roc_fx_getInt_64bit() callconv(.C) GetInt {
    if (roc_fx_getInt_help()) |value| {
        const get_int = GetInt{ .is_error = false, .value = value, .error_code = false };
        return get_int;
    } else |err| switch (err) {
        error.InvalidCharacter => {
            return GetInt{ .is_error = true, .value = 0, .error_code = false };
        },
        else => {
            return GetInt{ .is_error = true, .value = 0, .error_code = true };
        },
    }

    return 0;
}

fn roc_fx_getInt_32bit(output: *GetInt) callconv(.C) void {
    if (roc_fx_getInt_help()) |value| {
        const get_int = GetInt{ .is_error = false, .value = value, .error_code = false };
        output.* = get_int;
    } else |err| switch (err) {
        error.InvalidCharacter => {
            output.* = GetInt{ .is_error = true, .value = 0, .error_code = false };
        },
        else => {
            output.* = GetInt{ .is_error = true, .value = 0, .error_code = true };
        },
    }

    return;
}

fn roc_fx_getInt_help() !i64 {
    const stdin = std.io.getStdIn().reader();
    var buf: [40]u8 = undefined;

    const line: []u8 = (try stdin.readUntilDelimiterOrEof(&buf, '\n')) orelse "";

    return std.fmt.parseInt(i64, line, 10);
}

fn readLine() []u8 {
    const stdin = std.io.getStdIn().reader();
    return (stdin.readUntilDelimiterOrEof(&line_buf, '\n') catch unreachable) orelse "";
}<|MERGE_RESOLUTION|>--- conflicted
+++ resolved
@@ -29,19 +29,13 @@
 extern fn roc__mainForHost_1_Fx_size() i64;
 extern fn roc__mainForHost_1_Fx_result_size() i64;
 
-<<<<<<< HEAD
-const Align = extern struct { a: usize, b: usize };
-extern fn malloc(size: usize) callconv(.C) ?*align(@alignOf(Align)) c_void;
-extern fn realloc(c_ptr: [*]align(@alignOf(Align)) u8, size: usize) callconv(.C) ?*c_void;
-extern fn free(c_ptr: [*]align(@alignOf(Align)) u8) callconv(.C) void;
-extern fn memcpy(dst: [*]u8, src: [*]u8, size: usize) callconv(.C) void;
-extern fn memset(dst: [*]u8, value: i32, size: usize) callconv(.C) void;
-=======
+
 const Align = 2 * @alignOf(usize);
 extern fn malloc(size: usize) callconv(.C) ?*align(Align) c_void;
 extern fn realloc(c_ptr: [*]align(Align) u8, size: usize) callconv(.C) ?*c_void;
 extern fn free(c_ptr: [*]align(Align) u8) callconv(.C) void;
->>>>>>> 9d53e1d7
+extern fn memcpy(dst: [*]align(Align) u8, src: [*]align(Align) u8, size: usize) callconv(.C) void;
+extern fn memset(dst: [*]align(Align) u8, value: i32, size: usize) callconv(.C) void;
 
 const DEBUG: bool = false;
 
@@ -83,12 +77,12 @@
     std.process.exit(0);
 }
 
-export fn roc_memcpy(dst: [*]u8, src: [*]u8, size: usize) callconv(.C) void{
-    return memcpy(dst, src, size);
-}
-
-export fn roc_memset(dst: [*]u8, value: i32, size: usize) callconv(.C) void{
-    return memset(dst, value, size);
+export fn roc_memcpy(dst: *c_void, src: *c_void, size: usize) callconv(.C) void{
+    return memcpy(@alignCast(Align, @ptrCast([*]u8, dst)), @alignCast(Align, @ptrCast([*]u8, src)), size);
+}
+
+export fn roc_memset(dst: *c_void, value: i32, size: usize) callconv(.C) void{
+    return memset(@alignCast(Align, @ptrCast([*]u8, dst)), value, size);
 }
 
 const Unit = extern struct {};
