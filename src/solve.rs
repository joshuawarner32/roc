--- conflicted
+++ resolved
@@ -649,31 +649,11 @@
     }
 }
 
-<<<<<<< HEAD
-fn type_to_var(
-    subs: &mut Subs,
-    rank: Rank,
-    pools: &mut Pools,
-    aliases: &MutMap<Symbol, Alias>,
-    typ: &Type,
-) -> Variable {
-    type_to_variable(subs, rank, pools, aliases, typ)
-}
-
-fn type_to_variable(
-    subs: &mut Subs,
-    rank: Rank,
-    pools: &mut Pools,
-    aliases: &MutMap<Symbol, Alias>,
-    typ: &Type,
-) -> Variable {
-=======
 fn type_to_var(subs: &mut Subs, rank: Rank, pools: &mut Pools, typ: &Type) -> Variable {
     type_to_variable(subs, rank, pools, typ)
 }
 
 fn type_to_variable(subs: &mut Subs, rank: Rank, pools: &mut Pools, typ: &Type) -> Variable {
->>>>>>> 148296c4
     match typ {
         Variable(var) => *var,
         Apply(symbol, args) => {
