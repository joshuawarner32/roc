procedure List.3 (List.119, List.120, List.121):
<<<<<<< HEAD
    let List.580 : {List I64, I64} = CallByName List.64 List.119 List.120 List.121;
    let List.579 : List I64 = StructAtIndex 0 List.580;
    ret List.579;

procedure List.6 (#Attr.2):
    let List.578 : U64 = lowlevel ListLenU64 #Attr.2;
    ret List.578;

procedure List.64 (List.116, List.117, List.118):
    let List.585 : U64 = CallByName List.6 List.116;
    let List.582 : Int1 = CallByName Num.22 List.117 List.585;
    if List.582 then
        let List.583 : {List I64, I64} = CallByName List.67 List.116 List.117 List.118;
        ret List.583;
    else
        let List.581 : {List I64, I64} = Struct {List.116, List.118};
        ret List.581;

procedure List.67 (#Attr.2, #Attr.3, #Attr.4):
    let List.584 : {List I64, I64} = lowlevel ListReplaceUnsafe #Attr.2 #Attr.3 #Attr.4;
    ret List.584;
=======
    let List.625 : {List I64, I64} = CallByName List.64 List.119 List.120 List.121;
    let List.624 : List I64 = StructAtIndex 0 List.625;
    ret List.624;

procedure List.6 (#Attr.2):
    let List.623 : U64 = lowlevel ListLenU64 #Attr.2;
    ret List.623;

procedure List.64 (List.116, List.117, List.118):
    let List.630 : U64 = CallByName List.6 List.116;
    let List.627 : Int1 = CallByName Num.22 List.117 List.630;
    if List.627 then
        let List.628 : {List I64, I64} = CallByName List.67 List.116 List.117 List.118;
        ret List.628;
    else
        let List.626 : {List I64, I64} = Struct {List.116, List.118};
        ret List.626;

procedure List.67 (#Attr.2, #Attr.3, #Attr.4):
    let List.629 : {List I64, I64} = lowlevel ListReplaceUnsafe #Attr.2 #Attr.3 #Attr.4;
    ret List.629;
>>>>>>> 698bbc3c

procedure Num.19 (#Attr.2, #Attr.3):
    let Num.281 : U64 = lowlevel NumAdd #Attr.2 #Attr.3;
    ret Num.281;

procedure Num.22 (#Attr.2, #Attr.3):
    let Num.282 : Int1 = lowlevel NumLt #Attr.2 #Attr.3;
    ret Num.282;

procedure Test.1 ():
    let Test.8 : List I64 = Array [1i64, 2i64, 3i64];
    ret Test.8;

procedure Test.2 (Test.3):
    let Test.12 : U64 = 0i64;
    let Test.13 : I64 = 0i64;
    let Test.11 : List I64 = CallByName List.3 Test.3 Test.12 Test.13;
    ret Test.11;

procedure Test.0 ():
    let Test.10 : List I64 = CallByName Test.1;
    let Test.9 : List I64 = CallByName Test.2 Test.10;
    let Test.5 : U64 = CallByName List.6 Test.9;
    dec Test.9;
    let Test.7 : List I64 = CallByName Test.1;
    let Test.6 : U64 = CallByName List.6 Test.7;
    dec Test.7;
    let Test.4 : U64 = CallByName Num.19 Test.5 Test.6;
    ret Test.4;<|MERGE_RESOLUTION|>--- conflicted
+++ resolved
@@ -1,49 +1,25 @@
-procedure List.3 (List.119, List.120, List.121):
-<<<<<<< HEAD
-    let List.580 : {List I64, I64} = CallByName List.64 List.119 List.120 List.121;
-    let List.579 : List I64 = StructAtIndex 0 List.580;
-    ret List.579;
+procedure List.3 (List.122, List.123, List.124):
+    let List.628 : {List I64, I64} = CallByName List.64 List.122 List.123 List.124;
+    let List.627 : List I64 = StructAtIndex 0 List.628;
+    ret List.627;
 
 procedure List.6 (#Attr.2):
-    let List.578 : U64 = lowlevel ListLenU64 #Attr.2;
-    ret List.578;
+    let List.626 : U64 = lowlevel ListLenU64 #Attr.2;
+    ret List.626;
 
-procedure List.64 (List.116, List.117, List.118):
-    let List.585 : U64 = CallByName List.6 List.116;
-    let List.582 : Int1 = CallByName Num.22 List.117 List.585;
-    if List.582 then
-        let List.583 : {List I64, I64} = CallByName List.67 List.116 List.117 List.118;
-        ret List.583;
+procedure List.64 (List.119, List.120, List.121):
+    let List.633 : U64 = CallByName List.6 List.119;
+    let List.630 : Int1 = CallByName Num.22 List.120 List.633;
+    if List.630 then
+        let List.631 : {List I64, I64} = CallByName List.67 List.119 List.120 List.121;
+        ret List.631;
     else
-        let List.581 : {List I64, I64} = Struct {List.116, List.118};
-        ret List.581;
+        let List.629 : {List I64, I64} = Struct {List.119, List.121};
+        ret List.629;
 
 procedure List.67 (#Attr.2, #Attr.3, #Attr.4):
-    let List.584 : {List I64, I64} = lowlevel ListReplaceUnsafe #Attr.2 #Attr.3 #Attr.4;
-    ret List.584;
-=======
-    let List.625 : {List I64, I64} = CallByName List.64 List.119 List.120 List.121;
-    let List.624 : List I64 = StructAtIndex 0 List.625;
-    ret List.624;
-
-procedure List.6 (#Attr.2):
-    let List.623 : U64 = lowlevel ListLenU64 #Attr.2;
-    ret List.623;
-
-procedure List.64 (List.116, List.117, List.118):
-    let List.630 : U64 = CallByName List.6 List.116;
-    let List.627 : Int1 = CallByName Num.22 List.117 List.630;
-    if List.627 then
-        let List.628 : {List I64, I64} = CallByName List.67 List.116 List.117 List.118;
-        ret List.628;
-    else
-        let List.626 : {List I64, I64} = Struct {List.116, List.118};
-        ret List.626;
-
-procedure List.67 (#Attr.2, #Attr.3, #Attr.4):
-    let List.629 : {List I64, I64} = lowlevel ListReplaceUnsafe #Attr.2 #Attr.3 #Attr.4;
-    ret List.629;
->>>>>>> 698bbc3c
+    let List.632 : {List I64, I64} = lowlevel ListReplaceUnsafe #Attr.2 #Attr.3 #Attr.4;
+    ret List.632;
 
 procedure Num.19 (#Attr.2, #Attr.3):
     let Num.281 : U64 = lowlevel NumAdd #Attr.2 #Attr.3;
