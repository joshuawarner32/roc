<<<<<<< HEAD
procedure List.18 (List.170, List.171, List.172):
    let List.665 : U64 = 0i64;
    let List.666 : U64 = CallByName List.6 List.170;
    let List.664 : List Str = CallByName List.99 List.170 List.171 List.172 List.665 List.666;
    ret List.664;

procedure List.2 (List.118, List.119):
    let List.659 : U64 = CallByName List.6 List.118;
    let List.655 : Int1 = CallByName Num.22 List.119 List.659;
    if List.655 then
        let List.657 : Str = CallByName List.66 List.118 List.119;
        inc List.657;
        let List.656 : [C {}, C Str] = TagId(1) List.657;
        ret List.656;
    else
        let List.654 : {} = Struct {};
        let List.653 : [C {}, C Str] = TagId(0) List.654;
        ret List.653;

procedure List.282 (List.283, List.284, List.280):
    let List.676 : Str = CallByName Test.3 List.284;
    let List.675 : List Str = CallByName List.71 List.283 List.676;
    ret List.675;

procedure List.5 (List.279, List.280):
    let List.281 : U64 = CallByName List.6 List.279;
    let List.662 : List Str = CallByName List.68 List.281;
    let List.661 : List Str = CallByName List.18 List.279 List.662 List.280;
    ret List.661;

procedure List.6 (#Attr.2):
    let List.660 : U64 = lowlevel ListLenU64 #Attr.2;
    ret List.660;

procedure List.66 (#Attr.2, #Attr.3):
    let List.658 : Str = lowlevel ListGetUnsafe #Attr.2 #Attr.3;
    ret List.658;

procedure List.68 (#Attr.2):
    let List.678 : List Str = lowlevel ListWithCapacity #Attr.2;
    ret List.678;

procedure List.71 (#Attr.2, #Attr.3):
    let List.677 : List Str = lowlevel ListAppendUnsafe #Attr.2 #Attr.3;
    ret List.677;

procedure List.99 (#Derived_gen.3, #Derived_gen.4, #Derived_gen.5, #Derived_gen.6, #Derived_gen.7):
    joinpoint List.667 List.173 List.174 List.175 List.176 List.177:
        let List.669 : Int1 = CallByName Num.22 List.176 List.177;
        if List.669 then
            let List.673 : Str = CallByName List.66 List.173 List.176;
            inc List.673;
            let List.178 : List Str = CallByName List.282 List.174 List.673 List.175;
            dec List.673;
            let List.672 : U64 = 1i64;
            let List.671 : U64 = CallByName Num.51 List.176 List.672;
            jump List.667 List.173 List.178 List.175 List.671 List.177;
        else
            dec List.173;
            ret List.174;
    in
    inc #Derived_gen.3;
    jump List.667 #Derived_gen.3 #Derived_gen.4 #Derived_gen.5 #Derived_gen.6 #Derived_gen.7;
=======
procedure List.18 (List.168, List.169, List.170):
    let List.650 : U64 = 0i64;
    let List.651 : U64 = CallByName List.6 List.168;
    let List.649 : List Str = CallByName List.97 List.168 List.169 List.170 List.650 List.651;
    ret List.649;

procedure List.2 (List.116, List.117):
    let List.644 : U64 = CallByName List.6 List.116;
    let List.640 : Int1 = CallByName Num.22 List.117 List.644;
    if List.640 then
        let List.642 : Str = CallByName List.66 List.116 List.117;
        inc List.642;
        let List.641 : [C {}, C Str] = TagId(1) List.642;
        ret List.641;
    else
        let List.639 : {} = Struct {};
        let List.638 : [C {}, C Str] = TagId(0) List.639;
        ret List.638;

procedure List.280 (List.281, List.282, List.278):
    let List.661 : Str = CallByName Test.3 List.282;
    let List.660 : List Str = CallByName List.71 List.281 List.661;
    ret List.660;

procedure List.5 (List.277, List.278):
    let List.279 : U64 = CallByName List.6 List.277;
    let List.647 : List Str = CallByName List.68 List.279;
    let List.646 : List Str = CallByName List.18 List.277 List.647 List.278;
    ret List.646;

procedure List.6 (#Attr.2):
    let List.645 : U64 = lowlevel ListLenU64 #Attr.2;
    ret List.645;

procedure List.66 (#Attr.2, #Attr.3):
    let List.643 : Str = lowlevel ListGetUnsafe #Attr.2 #Attr.3;
    ret List.643;

procedure List.68 (#Attr.2):
    let List.663 : List Str = lowlevel ListWithCapacity #Attr.2;
    ret List.663;

procedure List.71 (#Attr.2, #Attr.3):
    let List.662 : List Str = lowlevel ListAppendUnsafe #Attr.2 #Attr.3;
    ret List.662;

procedure List.97 (#Derived_gen.0, #Derived_gen.1, #Derived_gen.2, #Derived_gen.3, #Derived_gen.4):
    joinpoint List.652 List.171 List.172 List.173 List.174 List.175:
        let List.654 : Int1 = CallByName Num.22 List.174 List.175;
        if List.654 then
            let List.658 : Str = CallByName List.66 List.171 List.174;
            inc List.658;
            let List.176 : List Str = CallByName List.280 List.172 List.658 List.173;
            dec List.658;
            let List.657 : U64 = 1i64;
            let List.656 : U64 = CallByName Num.51 List.174 List.657;
            jump List.652 List.171 List.176 List.173 List.656 List.175;
        else
            dec List.171;
            ret List.172;
    in
    inc #Derived_gen.0;
    jump List.652 #Derived_gen.0 #Derived_gen.1 #Derived_gen.2 #Derived_gen.3 #Derived_gen.4;
>>>>>>> fe6790e6

procedure Num.22 (#Attr.2, #Attr.3):
    let Num.282 : Int1 = lowlevel NumLt #Attr.2 #Attr.3;
    ret Num.282;

procedure Num.51 (#Attr.2, #Attr.3):
    let Num.283 : U64 = lowlevel NumAddWrap #Attr.2 #Attr.3;
    ret Num.283;

procedure Str.16 (#Attr.2, #Attr.3):
    let Str.246 : Str = lowlevel StrRepeat #Attr.2 #Attr.3;
    ret Str.246;

procedure Str.3 (#Attr.2, #Attr.3):
    let Str.247 : Str = lowlevel StrConcat #Attr.2 #Attr.3;
    ret Str.247;

procedure Test.1 ():
    let Test.21 : Str = "lllllllllllllllllllllooooooooooong";
    let Test.22 : Str = "g";
    let Test.20 : Str = CallByName Str.3 Test.21 Test.22;
    dec Test.22;
    let Test.19 : List Str = Array [Test.20];
    ret Test.19;

procedure Test.2 ():
    let Test.15 : List Str = CallByName Test.1;
    let Test.16 : {} = Struct {};
    let Test.14 : List Str = CallByName List.5 Test.15 Test.16;
    dec Test.15;
    ret Test.14;

procedure Test.3 (Test.4):
    let Test.18 : U64 = 2i64;
    let Test.17 : Str = CallByName Str.16 Test.4 Test.18;
    ret Test.17;

procedure Test.0 ():
    let Test.12 : List Str = CallByName Test.2;
    let Test.13 : U64 = 0i64;
    let Test.6 : [C {}, C Str] = CallByName List.2 Test.12 Test.13;
    dec Test.12;
    let Test.9 : U8 = 1i64;
    let Test.10 : U8 = GetTagId Test.6;
    let Test.11 : Int1 = lowlevel Eq Test.9 Test.10;
    if Test.11 then
        let Test.5 : Str = UnionAtIndex (Id 1) (Index 0) Test.6;
        ret Test.5;
    else
        dec Test.6;
        let Test.8 : Str = "Hello, World!\n";
        ret Test.8;<|MERGE_RESOLUTION|>--- conflicted
+++ resolved
@@ -1,68 +1,3 @@
-<<<<<<< HEAD
-procedure List.18 (List.170, List.171, List.172):
-    let List.665 : U64 = 0i64;
-    let List.666 : U64 = CallByName List.6 List.170;
-    let List.664 : List Str = CallByName List.99 List.170 List.171 List.172 List.665 List.666;
-    ret List.664;
-
-procedure List.2 (List.118, List.119):
-    let List.659 : U64 = CallByName List.6 List.118;
-    let List.655 : Int1 = CallByName Num.22 List.119 List.659;
-    if List.655 then
-        let List.657 : Str = CallByName List.66 List.118 List.119;
-        inc List.657;
-        let List.656 : [C {}, C Str] = TagId(1) List.657;
-        ret List.656;
-    else
-        let List.654 : {} = Struct {};
-        let List.653 : [C {}, C Str] = TagId(0) List.654;
-        ret List.653;
-
-procedure List.282 (List.283, List.284, List.280):
-    let List.676 : Str = CallByName Test.3 List.284;
-    let List.675 : List Str = CallByName List.71 List.283 List.676;
-    ret List.675;
-
-procedure List.5 (List.279, List.280):
-    let List.281 : U64 = CallByName List.6 List.279;
-    let List.662 : List Str = CallByName List.68 List.281;
-    let List.661 : List Str = CallByName List.18 List.279 List.662 List.280;
-    ret List.661;
-
-procedure List.6 (#Attr.2):
-    let List.660 : U64 = lowlevel ListLenU64 #Attr.2;
-    ret List.660;
-
-procedure List.66 (#Attr.2, #Attr.3):
-    let List.658 : Str = lowlevel ListGetUnsafe #Attr.2 #Attr.3;
-    ret List.658;
-
-procedure List.68 (#Attr.2):
-    let List.678 : List Str = lowlevel ListWithCapacity #Attr.2;
-    ret List.678;
-
-procedure List.71 (#Attr.2, #Attr.3):
-    let List.677 : List Str = lowlevel ListAppendUnsafe #Attr.2 #Attr.3;
-    ret List.677;
-
-procedure List.99 (#Derived_gen.3, #Derived_gen.4, #Derived_gen.5, #Derived_gen.6, #Derived_gen.7):
-    joinpoint List.667 List.173 List.174 List.175 List.176 List.177:
-        let List.669 : Int1 = CallByName Num.22 List.176 List.177;
-        if List.669 then
-            let List.673 : Str = CallByName List.66 List.173 List.176;
-            inc List.673;
-            let List.178 : List Str = CallByName List.282 List.174 List.673 List.175;
-            dec List.673;
-            let List.672 : U64 = 1i64;
-            let List.671 : U64 = CallByName Num.51 List.176 List.672;
-            jump List.667 List.173 List.178 List.175 List.671 List.177;
-        else
-            dec List.173;
-            ret List.174;
-    in
-    inc #Derived_gen.3;
-    jump List.667 #Derived_gen.3 #Derived_gen.4 #Derived_gen.5 #Derived_gen.6 #Derived_gen.7;
-=======
 procedure List.18 (List.168, List.169, List.170):
     let List.650 : U64 = 0i64;
     let List.651 : U64 = CallByName List.6 List.168;
@@ -126,7 +61,6 @@
     in
     inc #Derived_gen.0;
     jump List.652 #Derived_gen.0 #Derived_gen.1 #Derived_gen.2 #Derived_gen.3 #Derived_gen.4;
->>>>>>> fe6790e6
 
 procedure Num.22 (#Attr.2, #Attr.3):
     let Num.282 : Int1 = lowlevel NumLt #Attr.2 #Attr.3;
