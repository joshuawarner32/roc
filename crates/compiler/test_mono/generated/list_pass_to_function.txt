procedure List.3 (List.85, List.86, List.87):
    let List.293 : {List I64, I64} = CallByName List.57 List.85 List.86 List.87;
    let List.292 : List I64 = StructAtIndex 0 List.293;
    inc List.292;
    dec List.293;
    ret List.292;

procedure List.57 (List.82, List.83, List.84):
<<<<<<< HEAD
    let List.299 : U64 = CallByName List.6 List.82;
    let List.296 : Int1 = CallByName Num.22 List.83 List.299;
    if List.296 then
        let List.297 : {List I64, I64} = CallByName List.61 List.82 List.83 List.84;
        ret List.297;
    else
        let List.295 : {List I64, I64} = Struct {List.82, List.84};
        ret List.295;

procedure List.6 (#Attr.2):
    let List.300 : U64 = lowlevel ListLen #Attr.2;
    ret List.300;

procedure List.61 (#Attr.2, #Attr.3, #Attr.4):
    let List.298 : {List I64, I64} = lowlevel ListReplaceUnsafe #Attr.2 #Attr.3 #Attr.4;
    ret List.298;
=======
    let List.289 : U64 = CallByName List.6 List.82;
    let List.286 : Int1 = CallByName Num.22 List.83 List.289;
    if List.286 then
        let List.287 : {List I64, I64} = CallByName List.61 List.82 List.83 List.84;
        ret List.287;
    else
        let List.285 : {List I64, I64} = Struct {List.82, List.84};
        ret List.285;

procedure List.6 (#Attr.2):
    let List.290 : U64 = lowlevel ListLen #Attr.2;
    ret List.290;

procedure List.61 (#Attr.2, #Attr.3, #Attr.4):
    let List.288 : {List I64, I64} = lowlevel ListReplaceUnsafe #Attr.2 #Attr.3 #Attr.4;
    ret List.288;
>>>>>>> 24c6b928

procedure Num.22 (#Attr.2, #Attr.3):
    let Num.257 : Int1 = lowlevel NumLt #Attr.2 #Attr.3;
    ret Num.257;

procedure Test.2 (Test.3):
    let Test.6 : U64 = 0i64;
    let Test.7 : I64 = 0i64;
    let Test.5 : List I64 = CallByName List.3 Test.3 Test.6 Test.7;
    ret Test.5;

procedure Test.0 ():
    let Test.1 : List I64 = Array [1i64, 2i64, 3i64];
    let Test.4 : List I64 = CallByName Test.2 Test.1;
    ret Test.4;<|MERGE_RESOLUTION|>--- conflicted
+++ resolved
@@ -6,41 +6,22 @@
     ret List.292;
 
 procedure List.57 (List.82, List.83, List.84):
-<<<<<<< HEAD
-    let List.299 : U64 = CallByName List.6 List.82;
-    let List.296 : Int1 = CallByName Num.22 List.83 List.299;
-    if List.296 then
-        let List.297 : {List I64, I64} = CallByName List.61 List.82 List.83 List.84;
-        ret List.297;
+    let List.298 : U64 = CallByName List.6 List.82;
+    let List.295 : Int1 = CallByName Num.22 List.83 List.298;
+    if List.295 then
+        let List.296 : {List I64, I64} = CallByName List.61 List.82 List.83 List.84;
+        ret List.296;
     else
-        let List.295 : {List I64, I64} = Struct {List.82, List.84};
-        ret List.295;
+        let List.294 : {List I64, I64} = Struct {List.82, List.84};
+        ret List.294;
 
 procedure List.6 (#Attr.2):
-    let List.300 : U64 = lowlevel ListLen #Attr.2;
-    ret List.300;
+    let List.299 : U64 = lowlevel ListLen #Attr.2;
+    ret List.299;
 
 procedure List.61 (#Attr.2, #Attr.3, #Attr.4):
-    let List.298 : {List I64, I64} = lowlevel ListReplaceUnsafe #Attr.2 #Attr.3 #Attr.4;
-    ret List.298;
-=======
-    let List.289 : U64 = CallByName List.6 List.82;
-    let List.286 : Int1 = CallByName Num.22 List.83 List.289;
-    if List.286 then
-        let List.287 : {List I64, I64} = CallByName List.61 List.82 List.83 List.84;
-        ret List.287;
-    else
-        let List.285 : {List I64, I64} = Struct {List.82, List.84};
-        ret List.285;
-
-procedure List.6 (#Attr.2):
-    let List.290 : U64 = lowlevel ListLen #Attr.2;
-    ret List.290;
-
-procedure List.61 (#Attr.2, #Attr.3, #Attr.4):
-    let List.288 : {List I64, I64} = lowlevel ListReplaceUnsafe #Attr.2 #Attr.3 #Attr.4;
-    ret List.288;
->>>>>>> 24c6b928
+    let List.297 : {List I64, I64} = lowlevel ListReplaceUnsafe #Attr.2 #Attr.3 #Attr.4;
+    ret List.297;
 
 procedure Num.22 (#Attr.2, #Attr.3):
     let Num.257 : Int1 = lowlevel NumLt #Attr.2 #Attr.3;
