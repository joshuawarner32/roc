<<<<<<< HEAD
procedure List.3 (List.83, List.84, List.85):
    let List.262 : {List I64, I64} = CallByName List.57 List.83 List.84 List.85;
    let List.261 : List I64 = StructAtIndex 0 List.262;
    inc List.261;
    dec List.262;
    ret List.261;

procedure List.57 (List.80, List.81, List.82):
    let List.268 : U64 = CallByName List.6 List.80;
    let List.265 : Int1 = CallByName Num.22 List.81 List.268;
    if List.265 then
        let List.266 : {List I64, I64} = CallByName List.61 List.80 List.81 List.82;
        ret List.266;
    else
        let List.264 : {List I64, I64} = Struct {List.80, List.82};
        ret List.264;

procedure List.6 (#Attr.2):
    let List.269 : U64 = lowlevel ListLen #Attr.2;
    ret List.269;

procedure List.61 (#Attr.2, #Attr.3, #Attr.4):
    let List.267 : {List I64, I64} = lowlevel ListReplaceUnsafe #Attr.2 #Attr.3 #Attr.4;
    ret List.267;
=======
procedure List.3 (List.84, List.85, List.86):
    let List.285 : {List I64, I64} = CallByName List.57 List.84 List.85 List.86;
    let List.284 : List I64 = StructAtIndex 0 List.285;
    inc List.284;
    dec List.285;
    ret List.284;

procedure List.57 (List.81, List.82, List.83):
    let List.291 : U64 = CallByName List.6 List.81;
    let List.288 : Int1 = CallByName Num.22 List.82 List.291;
    if List.288 then
        let List.289 : {List I64, I64} = CallByName List.61 List.81 List.82 List.83;
        ret List.289;
    else
        let List.287 : {List I64, I64} = Struct {List.81, List.83};
        ret List.287;

procedure List.6 (#Attr.2):
    let List.292 : U64 = lowlevel ListLen #Attr.2;
    ret List.292;

procedure List.61 (#Attr.2, #Attr.3, #Attr.4):
    let List.290 : {List I64, I64} = lowlevel ListReplaceUnsafe #Attr.2 #Attr.3 #Attr.4;
    ret List.290;
>>>>>>> 2a82d248

procedure Num.22 (#Attr.2, #Attr.3):
    let Num.273 : Int1 = lowlevel NumLt #Attr.2 #Attr.3;
    ret Num.273;

procedure Test.2 (Test.3):
    let Test.6 : U64 = 0i64;
    let Test.7 : I64 = 0i64;
    let Test.5 : List I64 = CallByName List.3 Test.3 Test.6 Test.7;
    ret Test.5;

procedure Test.0 ():
    let Test.1 : List I64 = Array [1i64, 2i64, 3i64];
    let Test.4 : List I64 = CallByName Test.2 Test.1;
    ret Test.4;<|MERGE_RESOLUTION|>--- conflicted
+++ resolved
@@ -1,54 +1,27 @@
-<<<<<<< HEAD
-procedure List.3 (List.83, List.84, List.85):
-    let List.262 : {List I64, I64} = CallByName List.57 List.83 List.84 List.85;
-    let List.261 : List I64 = StructAtIndex 0 List.262;
-    inc List.261;
-    dec List.262;
-    ret List.261;
+procedure List.3 (List.85, List.86, List.87):
+    let List.287 : {List I64, I64} = CallByName List.57 List.85 List.86 List.87;
+    let List.286 : List I64 = StructAtIndex 0 List.287;
+    inc List.286;
+    dec List.287;
+    ret List.286;
 
-procedure List.57 (List.80, List.81, List.82):
-    let List.268 : U64 = CallByName List.6 List.80;
-    let List.265 : Int1 = CallByName Num.22 List.81 List.268;
-    if List.265 then
-        let List.266 : {List I64, I64} = CallByName List.61 List.80 List.81 List.82;
-        ret List.266;
+procedure List.57 (List.82, List.83, List.84):
+    let List.293 : U64 = CallByName List.6 List.82;
+    let List.290 : Int1 = CallByName Num.22 List.83 List.293;
+    if List.290 then
+        let List.291 : {List I64, I64} = CallByName List.61 List.82 List.83 List.84;
+        ret List.291;
     else
-        let List.264 : {List I64, I64} = Struct {List.80, List.82};
-        ret List.264;
+        let List.289 : {List I64, I64} = Struct {List.82, List.84};
+        ret List.289;
 
 procedure List.6 (#Attr.2):
-    let List.269 : U64 = lowlevel ListLen #Attr.2;
-    ret List.269;
+    let List.294 : U64 = lowlevel ListLen #Attr.2;
+    ret List.294;
 
 procedure List.61 (#Attr.2, #Attr.3, #Attr.4):
-    let List.267 : {List I64, I64} = lowlevel ListReplaceUnsafe #Attr.2 #Attr.3 #Attr.4;
-    ret List.267;
-=======
-procedure List.3 (List.84, List.85, List.86):
-    let List.285 : {List I64, I64} = CallByName List.57 List.84 List.85 List.86;
-    let List.284 : List I64 = StructAtIndex 0 List.285;
-    inc List.284;
-    dec List.285;
-    ret List.284;
-
-procedure List.57 (List.81, List.82, List.83):
-    let List.291 : U64 = CallByName List.6 List.81;
-    let List.288 : Int1 = CallByName Num.22 List.82 List.291;
-    if List.288 then
-        let List.289 : {List I64, I64} = CallByName List.61 List.81 List.82 List.83;
-        ret List.289;
-    else
-        let List.287 : {List I64, I64} = Struct {List.81, List.83};
-        ret List.287;
-
-procedure List.6 (#Attr.2):
-    let List.292 : U64 = lowlevel ListLen #Attr.2;
+    let List.292 : {List I64, I64} = lowlevel ListReplaceUnsafe #Attr.2 #Attr.3 #Attr.4;
     ret List.292;
-
-procedure List.61 (#Attr.2, #Attr.3, #Attr.4):
-    let List.290 : {List I64, I64} = lowlevel ListReplaceUnsafe #Attr.2 #Attr.3 #Attr.4;
-    ret List.290;
->>>>>>> 2a82d248
 
 procedure Num.22 (#Attr.2, #Attr.3):
     let Num.273 : Int1 = lowlevel NumLt #Attr.2 #Attr.3;
