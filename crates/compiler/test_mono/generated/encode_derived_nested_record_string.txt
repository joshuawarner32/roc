--- conflicted
+++ resolved
@@ -67,87 +67,6 @@
     let Encode.110 : List U8 = CallByName Encode.24 Encode.111 Encode.112 Encode.108;
     ret Encode.110;
 
-<<<<<<< HEAD
-procedure List.18 (List.170, List.171, List.172):
-    let List.654 : U64 = 0i64;
-    let List.655 : U64 = CallByName List.6 List.170;
-    let List.653 : List U8 = CallByName List.99 List.170 List.171 List.172 List.654 List.655;
-    ret List.653;
-
-procedure List.18 (List.170, List.171, List.172):
-    let List.680 : U64 = 0i64;
-    let List.681 : U64 = CallByName List.6 List.170;
-    let List.679 : List U8 = CallByName List.99 List.170 List.171 List.172 List.680 List.681;
-    ret List.679;
-
-procedure List.4 (List.134, List.135):
-    let List.701 : U64 = 1i64;
-    let List.700 : List U8 = CallByName List.70 List.134 List.701;
-    let List.699 : List U8 = CallByName List.71 List.700 List.135;
-    ret List.699;
-
-procedure List.6 (#Attr.2):
-    let List.678 : U64 = lowlevel ListLenU64 #Attr.2;
-    ret List.678;
-
-procedure List.6 (#Attr.2):
-    let List.704 : U64 = lowlevel ListLenU64 #Attr.2;
-    ret List.704;
-
-procedure List.66 (#Attr.2, #Attr.3):
-    let List.663 : {Str, Str} = lowlevel ListGetUnsafe #Attr.2 #Attr.3;
-    ret List.663;
-
-procedure List.66 (#Attr.2, #Attr.3):
-    let List.689 : {Str, Str} = lowlevel ListGetUnsafe #Attr.2 #Attr.3;
-    ret List.689;
-
-procedure List.70 (#Attr.2, #Attr.3):
-    let List.695 : List U8 = lowlevel ListReserve #Attr.2 #Attr.3;
-    ret List.695;
-
-procedure List.71 (#Attr.2, #Attr.3):
-    let List.693 : List U8 = lowlevel ListAppendUnsafe #Attr.2 #Attr.3;
-    ret List.693;
-
-procedure List.8 (#Attr.2, #Attr.3):
-    let List.703 : List U8 = lowlevel ListConcat #Attr.2 #Attr.3;
-    ret List.703;
-
-procedure List.99 (#Derived_gen.26, #Derived_gen.27, #Derived_gen.28, #Derived_gen.29, #Derived_gen.30):
-    joinpoint List.656 List.173 List.174 List.175 List.176 List.177:
-        let List.658 : Int1 = CallByName Num.22 List.176 List.177;
-        if List.658 then
-            let List.662 : {Str, Str} = CallByName List.66 List.173 List.176;
-            inc List.662;
-            let List.178 : List U8 = CallByName Test.71 List.174 List.662;
-            let List.661 : U64 = 1i64;
-            let List.660 : U64 = CallByName Num.51 List.176 List.661;
-            jump List.656 List.173 List.178 List.175 List.660 List.177;
-        else
-            dec List.173;
-            ret List.174;
-    in
-    inc #Derived_gen.26;
-    jump List.656 #Derived_gen.26 #Derived_gen.27 #Derived_gen.28 #Derived_gen.29 #Derived_gen.30;
-
-procedure List.99 (#Derived_gen.37, #Derived_gen.38, #Derived_gen.39, #Derived_gen.40, #Derived_gen.41):
-    joinpoint List.682 List.173 List.174 List.175 List.176 List.177:
-        let List.684 : Int1 = CallByName Num.22 List.176 List.177;
-        if List.684 then
-            let List.688 : {Str, Str} = CallByName List.66 List.173 List.176;
-            inc List.688;
-            let List.178 : List U8 = CallByName Test.71 List.174 List.688;
-            let List.687 : U64 = 1i64;
-            let List.686 : U64 = CallByName Num.51 List.176 List.687;
-            jump List.682 List.173 List.178 List.175 List.686 List.177;
-        else
-            dec List.173;
-            ret List.174;
-    in
-    inc #Derived_gen.37;
-    jump List.682 #Derived_gen.37 #Derived_gen.38 #Derived_gen.39 #Derived_gen.40 #Derived_gen.41;
-=======
 procedure List.18 (List.168, List.169, List.170):
     let List.639 : U64 = 0i64;
     let List.640 : U64 = CallByName List.6 List.168;
@@ -227,7 +146,6 @@
     in
     inc #Derived_gen.40;
     jump List.667 #Derived_gen.40 #Derived_gen.41 #Derived_gen.42 #Derived_gen.43 #Derived_gen.44;
->>>>>>> fe6790e6
 
 procedure Num.127 (#Attr.2):
     let Num.286 : U8 = lowlevel NumIntCast #Attr.2;
