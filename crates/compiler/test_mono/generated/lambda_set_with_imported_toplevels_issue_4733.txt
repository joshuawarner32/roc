procedure Bool.11 (#Attr.2, #Attr.3):
    let Bool.23 : Int1 = lowlevel Eq #Attr.2 #Attr.3;
    ret Bool.23;

procedure Bool.2 ():
    let Bool.24 : Int1 = true;
    ret Bool.24;

procedure Num.19 (#Attr.2, #Attr.3):
<<<<<<< HEAD
    let Num.257 : U64 = lowlevel NumAdd #Attr.2 #Attr.3;
    ret Num.257;

procedure Num.21 (#Attr.2, #Attr.3):
    let Num.258 : U64 = lowlevel NumMul #Attr.2 #Attr.3;
    ret Num.258;
=======
    let Num.303 : U64 = lowlevel NumAdd #Attr.2 #Attr.3;
    ret Num.303;

procedure Num.21 (#Attr.2, #Attr.3):
    let Num.304 : U64 = lowlevel NumMul #Attr.2 #Attr.3;
    ret Num.304;
>>>>>>> 5dbc16e3

procedure Test.0 (Test.8):
    let Test.20 : Int1 = CallByName Bool.2;
    if Test.20 then
        let Test.21 : Int1 = true;
        ret Test.21;
    else
        let Test.19 : Int1 = false;
        ret Test.19;

procedure Test.5 (Test.6, Test.2):
    switch Test.2:
        case 0:
            let Test.18 : U64 = CallByName Num.19 Test.6 Test.6;
            ret Test.18;
    
        default:
            let Test.18 : U64 = CallByName Num.21 Test.6 Test.6;
            ret Test.18;
    

procedure Test.7 ():
    let Test.13 : U64 = 3i64;
    let Test.15 : {} = Struct {};
    let Test.14 : Int1 = CallByName Test.0 Test.15;
    let Test.11 : U64 = CallByName Test.5 Test.13 Test.14;
    let Test.12 : U64 = 9i64;
    let Test.10 : Int1 = CallByName Bool.11 Test.11 Test.12;
    expect Test.10;
    let Test.9 : {} = Struct {};
    ret Test.9;<|MERGE_RESOLUTION|>--- conflicted
+++ resolved
@@ -7,21 +7,12 @@
     ret Bool.24;
 
 procedure Num.19 (#Attr.2, #Attr.3):
-<<<<<<< HEAD
-    let Num.257 : U64 = lowlevel NumAdd #Attr.2 #Attr.3;
-    ret Num.257;
+    let Num.267 : U64 = lowlevel NumAdd #Attr.2 #Attr.3;
+    ret Num.267;
 
 procedure Num.21 (#Attr.2, #Attr.3):
-    let Num.258 : U64 = lowlevel NumMul #Attr.2 #Attr.3;
-    ret Num.258;
-=======
-    let Num.303 : U64 = lowlevel NumAdd #Attr.2 #Attr.3;
-    ret Num.303;
-
-procedure Num.21 (#Attr.2, #Attr.3):
-    let Num.304 : U64 = lowlevel NumMul #Attr.2 #Attr.3;
-    ret Num.304;
->>>>>>> 5dbc16e3
+    let Num.268 : U64 = lowlevel NumMul #Attr.2 #Attr.3;
+    ret Num.268;
 
 procedure Test.0 (Test.8):
     let Test.20 : Int1 = CallByName Bool.2;
