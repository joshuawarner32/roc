procedure Bool.1 ():
    let Bool.51 : Int1 = false;
    ret Bool.51;

procedure Bool.11 (#Attr.2, #Attr.3):
    let Bool.23 : Int1 = lowlevel Eq #Attr.2 #Attr.3;
    ret Bool.23;

procedure Bool.11 (#Attr.2, #Attr.3):
    let Bool.42 : Int1 = lowlevel Eq #Attr.2 #Attr.3;
    ret Bool.42;

procedure Bool.11 (#Attr.2, #Attr.3):
    let Bool.57 : Int1 = lowlevel Eq #Attr.2 #Attr.3;
    ret Bool.57;

procedure Bool.2 ():
    let Bool.50 : Int1 = true;
    ret Bool.50;

procedure Bool.3 (#Attr.2, #Attr.3):
    let Bool.33 : Int1 = lowlevel And #Attr.2 #Attr.3;
    ret Bool.33;

procedure Bool.4 (#Attr.2, #Attr.3):
    let Bool.53 : Int1 = lowlevel Or #Attr.2 #Attr.3;
    ret Bool.53;

procedure Decode.24 (Decode.101):
    ret Decode.101;

procedure Decode.25 (Decode.102, Decode.121, Decode.104):
    let Decode.134 : {List U8, [C {}, C Str]} = CallByName TotallyNotJson.525 Decode.102 Decode.104;
    ret Decode.134;

procedure Decode.26 (Decode.105, Decode.106):
    let Decode.133 : {} = CallByName TotallyNotJson.60;
    let Decode.132 : {List U8, [C {}, C Str]} = CallByName Decode.25 Decode.105 Decode.133 Decode.106;
    ret Decode.132;

procedure Decode.27 (Decode.107, Decode.108):
    let Decode.122 : {List U8, [C {}, C Str]} = CallByName Decode.26 Decode.107 Decode.108;
    let Decode.110 : List U8 = StructAtIndex 0 Decode.122;
    inc Decode.110;
    let Decode.109 : [C {}, C Str] = StructAtIndex 1 Decode.122;
    let Decode.125 : Int1 = CallByName List.1 Decode.110;
    if Decode.125 then
        dec Decode.110;
        let Decode.129 : U8 = 1i64;
        let Decode.130 : U8 = GetTagId Decode.109;
        let Decode.131 : Int1 = lowlevel Eq Decode.129 Decode.130;
        if Decode.131 then
            let Decode.111 : Str = UnionAtIndex (Id 1) (Index 0) Decode.109;
            let Decode.126 : [C [C List U8, C ], C Str] = TagId(1) Decode.111;
            ret Decode.126;
        else
            dec Decode.109;
            let Decode.128 : [C List U8, C ] = TagId(1) ;
            let Decode.127 : [C [C List U8, C ], C Str] = TagId(0) Decode.128;
            ret Decode.127;
    else
        dec Decode.109;
        let Decode.124 : [C List U8, C ] = TagId(0) Decode.110;
        let Decode.123 : [C [C List U8, C ], C Str] = TagId(0) Decode.124;
        ret Decode.123;

procedure List.1 (List.96):
    let List.589 : U64 = CallByName List.6 List.96;
    dec List.96;
    let List.590 : U64 = 0i64;
    let List.588 : Int1 = CallByName Bool.11 List.589 List.590;
    ret List.588;

procedure List.2 (List.97, List.98):
    let List.572 : U64 = CallByName List.6 List.97;
    let List.569 : Int1 = CallByName Num.22 List.98 List.572;
    if List.569 then
        let List.571 : U8 = CallByName List.66 List.97 List.98;
        dec List.97;
        let List.570 : [C {}, C U8] = TagId(1) List.571;
        ret List.570;
    else
        dec List.97;
        let List.568 : {} = Struct {};
        let List.567 : [C {}, C U8] = TagId(0) List.568;
        ret List.567;

procedure List.26 (List.159, List.160, List.161):
    let List.591 : [C [C U64, C U64, C U64, C , C , C U64, C U64, C U64, C U64], C [C U64, C U64, C U64, C , C , C U64, C U64, C U64, C U64]] = CallByName List.93 List.159 List.160 List.161;
    let List.594 : U8 = 1i64;
    let List.595 : U8 = GetTagId List.591;
    let List.596 : Int1 = lowlevel Eq List.594 List.595;
    if List.596 then
        let List.162 : [C U64, C U64, C U64, C , C , C U64, C U64, C U64, C U64] = UnionAtIndex (Id 1) (Index 0) List.591;
        ret List.162;
    else
        let List.163 : [C U64, C U64, C U64, C , C , C U64, C U64, C U64, C U64] = UnionAtIndex (Id 0) (Index 0) List.591;
        ret List.163;

procedure List.29 (List.304, List.305):
    let List.546 : U64 = CallByName List.6 List.304;
    let List.306 : U64 = CallByName Num.77 List.546 List.305;
    let List.545 : List U8 = CallByName List.43 List.304 List.306;
    ret List.545;

procedure List.31 (#Attr.2, #Attr.3):
    let List.559 : List U8 = lowlevel ListDropAt #Attr.2 #Attr.3;
    ret List.559;

procedure List.38 (List.298):
    let List.558 : U64 = 0i64;
    let List.557 : List U8 = CallByName List.31 List.298 List.558;
    ret List.557;

procedure List.4 (List.113, List.114):
    let List.556 : U64 = 1i64;
    let List.555 : List U8 = CallByName List.70 List.113 List.556;
    let List.554 : List U8 = CallByName List.71 List.555 List.114;
    ret List.554;

procedure List.43 (List.302, List.303):
    let List.538 : U64 = CallByName List.6 List.302;
    let List.537 : U64 = CallByName Num.77 List.538 List.303;
    let List.528 : {U64, U64} = Struct {List.303, List.537};
    let List.527 : List U8 = CallByName List.49 List.302 List.528;
    ret List.527;

procedure List.49 (List.377, List.378):
    let List.585 : U64 = StructAtIndex 0 List.378;
    let List.586 : U64 = 0i64;
    let List.583 : Int1 = CallByName Bool.11 List.585 List.586;
    if List.583 then
        dec List.377;
        let List.584 : List U8 = Array [];
        ret List.584;
    else
        let List.581 : U64 = StructAtIndex 1 List.378;
        let List.582 : U64 = StructAtIndex 0 List.378;
        let List.580 : List U8 = CallByName List.72 List.377 List.581 List.582;
        ret List.580;

procedure List.6 (#Attr.2):
    let List.612 : U64 = lowlevel ListLen #Attr.2;
    ret List.612;

procedure List.66 (#Attr.2, #Attr.3):
    let List.565 : U8 = lowlevel ListGetUnsafe #Attr.2 #Attr.3;
    ret List.565;

procedure List.70 (#Attr.2, #Attr.3):
    let List.553 : List U8 = lowlevel ListReserve #Attr.2 #Attr.3;
    ret List.553;

procedure List.71 (#Attr.2, #Attr.3):
    let List.551 : List U8 = lowlevel ListAppendUnsafe #Attr.2 #Attr.3;
    ret List.551;

procedure List.72 (#Attr.2, #Attr.3, #Attr.4):
    let List.532 : List U8 = lowlevel ListSublist #Attr.2 #Attr.3 #Attr.4;
    ret List.532;

procedure List.8 (#Attr.2, #Attr.3):
    let List.548 : List U8 = lowlevel ListConcat #Attr.2 #Attr.3;
    ret List.548;

<<<<<<< HEAD
procedure List.80 (#Derived_gen.1, #Derived_gen.2, #Derived_gen.3, #Derived_gen.4, #Derived_gen.5):
    joinpoint List.599 List.439 List.440 List.441 List.442 List.443:
        let List.601 : Int1 = CallByName Num.22 List.442 List.443;
        if List.601 then
            let List.610 : U8 = CallByName List.66 List.439 List.442;
            let List.602 : [C [C U64, C U64, C U64, C , C , C U64, C U64, C U64, C U64], C [C U64, C U64, C U64, C , C , C U64, C U64, C U64, C U64]] = CallByName TotallyNotJson.62 List.440 List.610;
            let List.607 : U8 = 1i64;
            let List.608 : U8 = GetTagId List.602;
            let List.609 : Int1 = lowlevel Eq List.607 List.608;
            if List.609 then
                let List.444 : [C U64, C U64, C U64, C , C , C U64, C U64, C U64, C U64] = UnionAtIndex (Id 1) (Index 0) List.602;
                let List.605 : U64 = 1i64;
                let List.604 : U64 = CallByName Num.19 List.442 List.605;
                jump List.599 List.439 List.444 List.441 List.604 List.443;
=======
procedure List.80 (#Derived_gen.0, #Derived_gen.1, #Derived_gen.2, #Derived_gen.3, #Derived_gen.4):
    joinpoint List.600 List.440 List.441 List.442 List.443 List.444:
        let List.602 : Int1 = CallByName Num.22 List.443 List.444;
        if List.602 then
            let List.611 : U8 = CallByName List.66 List.440 List.443;
            let List.603 : [C [C U64, C U64, C U64, C , C , C U64, C U64, C U64, C U64], C [C U64, C U64, C U64, C , C , C U64, C U64, C U64, C U64]] = CallByName TotallyNotJson.62 List.441 List.611;
            let List.608 : U8 = 1i64;
            let List.609 : U8 = GetTagId List.603;
            let List.610 : Int1 = lowlevel Eq List.608 List.609;
            if List.610 then
                let List.445 : [C U64, C U64, C U64, C , C , C U64, C U64, C U64, C U64] = UnionAtIndex (Id 1) (Index 0) List.603;
                let List.606 : U64 = 1i64;
                let List.605 : U64 = CallByName Num.51 List.443 List.606;
                jump List.600 List.440 List.445 List.442 List.605 List.444;
>>>>>>> 2eb8326a
            else
                dec List.440;
                let List.446 : [C U64, C U64, C U64, C , C , C U64, C U64, C U64, C U64] = UnionAtIndex (Id 0) (Index 0) List.603;
                let List.607 : [C [C U64, C U64, C U64, C , C , C U64, C U64, C U64, C U64], C [C U64, C U64, C U64, C , C , C U64, C U64, C U64, C U64]] = TagId(0) List.446;
                ret List.607;
        else
            dec List.440;
            let List.601 : [C [C U64, C U64, C U64, C , C , C U64, C U64, C U64, C U64], C [C U64, C U64, C U64, C , C , C U64, C U64, C U64, C U64]] = TagId(1) List.441;
            ret List.601;
    in
<<<<<<< HEAD
    jump List.599 #Derived_gen.1 #Derived_gen.2 #Derived_gen.3 #Derived_gen.4 #Derived_gen.5;
=======
    jump List.600 #Derived_gen.0 #Derived_gen.1 #Derived_gen.2 #Derived_gen.3 #Derived_gen.4;
>>>>>>> 2eb8326a

procedure List.93 (List.437, List.438, List.439):
    let List.598 : U64 = 0i64;
    let List.599 : U64 = CallByName List.6 List.437;
    let List.597 : [C [C U64, C U64, C U64, C , C , C U64, C U64, C U64, C U64], C [C U64, C U64, C U64, C , C , C U64, C U64, C U64, C U64]] = CallByName List.80 List.437 List.438 List.439 List.598 List.599;
    ret List.597;

procedure Num.19 (#Attr.2, #Attr.3):
    let Num.295 : U8 = lowlevel NumAdd #Attr.2 #Attr.3;
    ret Num.295;

procedure Num.19 (#Attr.2, #Attr.3):
    let Num.304 : U64 = lowlevel NumAdd #Attr.2 #Attr.3;
    ret Num.304;

procedure Num.20 (#Attr.2, #Attr.3):
    let Num.307 : U8 = lowlevel NumSub #Attr.2 #Attr.3;
    ret Num.307;

procedure Num.22 (#Attr.2, #Attr.3):
    let Num.328 : Int1 = lowlevel NumLt #Attr.2 #Attr.3;
    ret Num.328;

procedure Num.23 (#Attr.2, #Attr.3):
    let Num.313 : Int1 = lowlevel NumLte #Attr.2 #Attr.3;
    ret Num.313;

procedure Num.25 (#Attr.2, #Attr.3):
    let Num.319 : Int1 = lowlevel NumGte #Attr.2 #Attr.3;
    ret Num.319;

procedure Num.51 (#Attr.2, #Attr.3):
    let Num.329 : U64 = lowlevel NumAddWrap #Attr.2 #Attr.3;
    ret Num.329;

procedure Num.71 (#Attr.2, #Attr.3):
    let Num.292 : U8 = lowlevel NumBitwiseOr #Attr.2 #Attr.3;
    ret Num.292;

procedure Num.72 (#Attr.2, #Attr.3):
    let Num.293 : U8 = lowlevel NumShiftLeftBy #Attr.2 #Attr.3;
    ret Num.293;

procedure Num.77 (#Attr.2, #Attr.3):
    let Num.325 : U64 = lowlevel NumSubSaturated #Attr.2 #Attr.3;
    ret Num.325;

procedure Str.48 (#Attr.2, #Attr.3, #Attr.4):
    let Str.298 : {U64, Str, Int1, U8} = lowlevel StrFromUtf8Range #Attr.2 #Attr.3 #Attr.4;
    ret Str.298;

procedure Str.9 (Str.79):
    let Str.296 : U64 = 0i64;
    let Str.297 : U64 = CallByName List.6 Str.79;
    let Str.80 : {U64, Str, Int1, U8} = CallByName Str.48 Str.79 Str.296 Str.297;
    let Str.293 : Int1 = StructAtIndex 2 Str.80;
    if Str.293 then
        let Str.295 : Str = StructAtIndex 1 Str.80;
        let Str.294 : [C {U64, U8}, C Str] = TagId(1) Str.295;
        ret Str.294;
    else
        let Str.291 : U8 = StructAtIndex 3 Str.80;
        let Str.292 : U64 = StructAtIndex 0 Str.80;
        let #Derived_gen.7 : Str = StructAtIndex 1 Str.80;
        dec #Derived_gen.7;
        let Str.290 : {U64, U8} = Struct {Str.292, Str.291};
        let Str.289 : [C {U64, U8}, C Str] = TagId(0) Str.290;
        ret Str.289;

procedure Test.3 ():
    let Test.0 : List U8 = Array [82i64, 111i64, 99i64];
    let Test.8 : [C , C [], C , C , C , C ] = CallByName TotallyNotJson.8;
    inc Test.0;
    let Test.1 : [C [C List U8, C ], C Str] = CallByName Decode.27 Test.0 Test.8;
    let Test.7 : Str = "Roc";
    let Test.6 : [C [C List U8, C ], C Str] = TagId(1) Test.7;
    let Test.5 : Int1 = CallByName Bool.11 Test.1 Test.6;
    dec Test.7;
    expect Test.5;
    dec Test.1;
    dec Test.0;
    let Test.4 : {} = Struct {};
    ret Test.4;

procedure TotallyNotJson.525 (TotallyNotJson.526, TotallyNotJson.1175):
    joinpoint TotallyNotJson.1458:
        inc TotallyNotJson.526;
        let TotallyNotJson.1327 : {List U8, List U8} = CallByName TotallyNotJson.61 TotallyNotJson.526;
        let TotallyNotJson.530 : List U8 = StructAtIndex 0 TotallyNotJson.1327;
        let TotallyNotJson.529 : List U8 = StructAtIndex 1 TotallyNotJson.1327;
        inc TotallyNotJson.529;
        let TotallyNotJson.1323 : Int1 = CallByName List.1 TotallyNotJson.529;
        if TotallyNotJson.1323 then
            dec TotallyNotJson.530;
            dec TotallyNotJson.529;
            let TotallyNotJson.1326 : {} = Struct {};
            let TotallyNotJson.1325 : [C {}, C Str] = TagId(0) TotallyNotJson.1326;
            let TotallyNotJson.1324 : {List U8, [C {}, C Str]} = Struct {TotallyNotJson.526, TotallyNotJson.1325};
            ret TotallyNotJson.1324;
        else
            let TotallyNotJson.1321 : U64 = CallByName List.6 TotallyNotJson.529;
            let TotallyNotJson.1322 : U64 = 2i64;
            let TotallyNotJson.1319 : U64 = CallByName Num.77 TotallyNotJson.1321 TotallyNotJson.1322;
            let TotallyNotJson.1320 : U64 = 1i64;
            let TotallyNotJson.1318 : {U64, U64} = Struct {TotallyNotJson.1319, TotallyNotJson.1320};
            let TotallyNotJson.1194 : List U8 = CallByName List.49 TotallyNotJson.529 TotallyNotJson.1318;
            let TotallyNotJson.1195 : {} = Struct {};
            let TotallyNotJson.1190 : {List U8, List U8} = CallByName TotallyNotJson.534 TotallyNotJson.1194;
            let TotallyNotJson.1191 : {} = Struct {};
            let TotallyNotJson.1189 : List U8 = CallByName TotallyNotJson.536 TotallyNotJson.1190;
            let TotallyNotJson.533 : [C {U64, U8}, C Str] = CallByName Str.9 TotallyNotJson.1189;
            let TotallyNotJson.1186 : U8 = 1i64;
            let TotallyNotJson.1187 : U8 = GetTagId TotallyNotJson.533;
            let TotallyNotJson.1188 : Int1 = lowlevel Eq TotallyNotJson.1186 TotallyNotJson.1187;
            if TotallyNotJson.1188 then
                dec TotallyNotJson.526;
                let TotallyNotJson.537 : Str = UnionAtIndex (Id 1) (Index 0) TotallyNotJson.533;
                let TotallyNotJson.1182 : [C {}, C Str] = TagId(1) TotallyNotJson.537;
                let TotallyNotJson.1181 : {List U8, [C {}, C Str]} = Struct {TotallyNotJson.530, TotallyNotJson.1182};
                ret TotallyNotJson.1181;
            else
                dec TotallyNotJson.530;
                dec TotallyNotJson.533;
                let TotallyNotJson.1185 : {} = Struct {};
                let TotallyNotJson.1184 : [C {}, C Str] = TagId(0) TotallyNotJson.1185;
                let TotallyNotJson.1183 : {List U8, [C {}, C Str]} = Struct {TotallyNotJson.526, TotallyNotJson.1184};
                ret TotallyNotJson.1183;
    in
    let TotallyNotJson.1456 : U64 = lowlevel ListLen TotallyNotJson.526;
    let TotallyNotJson.1457 : U64 = 4i64;
    let TotallyNotJson.1463 : Int1 = lowlevel NumGte TotallyNotJson.1456 TotallyNotJson.1457;
    if TotallyNotJson.1463 then
        let TotallyNotJson.1453 : U64 = 3i64;
        let TotallyNotJson.1454 : U8 = lowlevel ListGetUnsafe TotallyNotJson.526 TotallyNotJson.1453;
        let TotallyNotJson.1455 : U8 = 108i64;
        let TotallyNotJson.1462 : Int1 = lowlevel Eq TotallyNotJson.1455 TotallyNotJson.1454;
        if TotallyNotJson.1462 then
            let TotallyNotJson.1450 : U64 = 2i64;
            let TotallyNotJson.1451 : U8 = lowlevel ListGetUnsafe TotallyNotJson.526 TotallyNotJson.1450;
            let TotallyNotJson.1452 : U8 = 108i64;
            let TotallyNotJson.1461 : Int1 = lowlevel Eq TotallyNotJson.1452 TotallyNotJson.1451;
            if TotallyNotJson.1461 then
                let TotallyNotJson.1447 : U64 = 1i64;
                let TotallyNotJson.1448 : U8 = lowlevel ListGetUnsafe TotallyNotJson.526 TotallyNotJson.1447;
                let TotallyNotJson.1449 : U8 = 117i64;
                let TotallyNotJson.1460 : Int1 = lowlevel Eq TotallyNotJson.1449 TotallyNotJson.1448;
                if TotallyNotJson.1460 then
                    let TotallyNotJson.1444 : U64 = 0i64;
                    let TotallyNotJson.1445 : U8 = lowlevel ListGetUnsafe TotallyNotJson.526 TotallyNotJson.1444;
                    let TotallyNotJson.1446 : U8 = 110i64;
                    let TotallyNotJson.1459 : Int1 = lowlevel Eq TotallyNotJson.1446 TotallyNotJson.1445;
                    if TotallyNotJson.1459 then
                        let TotallyNotJson.1180 : U64 = 4i64;
                        let TotallyNotJson.1177 : List U8 = CallByName List.29 TotallyNotJson.526 TotallyNotJson.1180;
                        let TotallyNotJson.1179 : Str = "null";
                        let TotallyNotJson.1178 : [C {}, C Str] = TagId(1) TotallyNotJson.1179;
                        let TotallyNotJson.1176 : {List U8, [C {}, C Str]} = Struct {TotallyNotJson.1177, TotallyNotJson.1178};
                        ret TotallyNotJson.1176;
                    else
                        jump TotallyNotJson.1458;
                else
                    jump TotallyNotJson.1458;
            else
                jump TotallyNotJson.1458;
        else
            jump TotallyNotJson.1458;
    else
        jump TotallyNotJson.1458;

procedure TotallyNotJson.534 (TotallyNotJson.535):
    let TotallyNotJson.1317 : List U8 = Array [];
    let TotallyNotJson.1197 : {List U8, List U8} = Struct {TotallyNotJson.535, TotallyNotJson.1317};
    let TotallyNotJson.1196 : {List U8, List U8} = CallByName TotallyNotJson.70 TotallyNotJson.1197;
    ret TotallyNotJson.1196;

procedure TotallyNotJson.536 (TotallyNotJson.1192):
    let TotallyNotJson.1193 : List U8 = StructAtIndex 1 TotallyNotJson.1192;
    let #Derived_gen.6 : List U8 = StructAtIndex 0 TotallyNotJson.1192;
    dec #Derived_gen.6;
    ret TotallyNotJson.1193;

procedure TotallyNotJson.60 ():
    let TotallyNotJson.1174 : {} = Struct {};
    let TotallyNotJson.1173 : {} = CallByName Decode.24 TotallyNotJson.1174;
    ret TotallyNotJson.1173;

procedure TotallyNotJson.61 (TotallyNotJson.541):
    let TotallyNotJson.1339 : [C U64, C U64, C U64, C , C , C U64, C U64, C U64, C U64] = TagId(4) ;
    let TotallyNotJson.1340 : {} = Struct {};
    inc TotallyNotJson.541;
    let TotallyNotJson.1328 : [C U64, C U64, C U64, C , C , C U64, C U64, C U64, C U64] = CallByName List.26 TotallyNotJson.541 TotallyNotJson.1339 TotallyNotJson.1340;
    let TotallyNotJson.1336 : U8 = 2i64;
    let TotallyNotJson.1337 : U8 = GetTagId TotallyNotJson.1328;
    let TotallyNotJson.1338 : Int1 = lowlevel Eq TotallyNotJson.1336 TotallyNotJson.1337;
    if TotallyNotJson.1338 then
        inc TotallyNotJson.541;
        let TotallyNotJson.543 : U64 = UnionAtIndex (Id 2) (Index 0) TotallyNotJson.1328;
        let TotallyNotJson.1330 : List U8 = CallByName List.29 TotallyNotJson.541 TotallyNotJson.543;
        let TotallyNotJson.1333 : U64 = 0i64;
        let TotallyNotJson.1332 : {U64, U64} = Struct {TotallyNotJson.543, TotallyNotJson.1333};
        let TotallyNotJson.1331 : List U8 = CallByName List.49 TotallyNotJson.541 TotallyNotJson.1332;
        let TotallyNotJson.1329 : {List U8, List U8} = Struct {TotallyNotJson.1330, TotallyNotJson.1331};
        ret TotallyNotJson.1329;
    else
        let TotallyNotJson.1335 : List U8 = Array [];
        let TotallyNotJson.1334 : {List U8, List U8} = Struct {TotallyNotJson.541, TotallyNotJson.1335};
        ret TotallyNotJson.1334;

procedure TotallyNotJson.62 (TotallyNotJson.544, TotallyNotJson.545):
    let TotallyNotJson.1341 : {[C U64, C U64, C U64, C , C , C U64, C U64, C U64, C U64], U8} = Struct {TotallyNotJson.544, TotallyNotJson.545};
    joinpoint TotallyNotJson.1384:
        let TotallyNotJson.1382 : [C U64, C U64, C U64, C , C , C U64, C U64, C U64, C U64] = TagId(3) ;
        let TotallyNotJson.1381 : [C [C U64, C U64, C U64, C , C , C U64, C U64, C U64, C U64], C [C U64, C U64, C U64, C , C , C U64, C U64, C U64, C U64]] = TagId(0) TotallyNotJson.1382;
        ret TotallyNotJson.1381;
    in
    let TotallyNotJson.1385 : [C U64, C U64, C U64, C , C , C U64, C U64, C U64, C U64] = StructAtIndex 0 TotallyNotJson.1341;
    let TotallyNotJson.1443 : U8 = GetTagId TotallyNotJson.1385;
    switch TotallyNotJson.1443:
        case 4:
            let TotallyNotJson.546 : U8 = StructAtIndex 1 TotallyNotJson.1341;
            joinpoint TotallyNotJson.1387 TotallyNotJson.1386:
                if TotallyNotJson.1386 then
                    let TotallyNotJson.1344 : U64 = 1i64;
                    let TotallyNotJson.1343 : [C U64, C U64, C U64, C , C , C U64, C U64, C U64, C U64] = TagId(0) TotallyNotJson.1344;
                    let TotallyNotJson.1342 : [C [C U64, C U64, C U64, C , C , C U64, C U64, C U64, C U64], C [C U64, C U64, C U64, C , C , C U64, C U64, C U64, C U64]] = TagId(1) TotallyNotJson.1343;
                    ret TotallyNotJson.1342;
                else
                    jump TotallyNotJson.1384;
            in
            let TotallyNotJson.1389 : U8 = 34i64;
            let TotallyNotJson.1388 : Int1 = CallByName Bool.11 TotallyNotJson.546 TotallyNotJson.1389;
            jump TotallyNotJson.1387 TotallyNotJson.1388;
    
        case 0:
            let TotallyNotJson.1400 : [C U64, C U64, C U64, C , C , C U64, C U64, C U64, C U64] = StructAtIndex 0 TotallyNotJson.1341;
            let TotallyNotJson.549 : U64 = UnionAtIndex (Id 0) (Index 0) TotallyNotJson.1400;
            let TotallyNotJson.550 : U8 = StructAtIndex 1 TotallyNotJson.1341;
            joinpoint TotallyNotJson.1397 TotallyNotJson.1391:
                if TotallyNotJson.1391 then
                    let TotallyNotJson.1348 : U64 = 1i64;
                    let TotallyNotJson.1347 : U64 = CallByName Num.19 TotallyNotJson.549 TotallyNotJson.1348;
                    let TotallyNotJson.1346 : [C U64, C U64, C U64, C , C , C U64, C U64, C U64, C U64] = TagId(2) TotallyNotJson.1347;
                    let TotallyNotJson.1345 : [C [C U64, C U64, C U64, C , C , C U64, C U64, C U64, C U64], C [C U64, C U64, C U64, C , C , C U64, C U64, C U64, C U64]] = TagId(0) TotallyNotJson.1346;
                    ret TotallyNotJson.1345;
                else
                    let TotallyNotJson.1396 : [C U64, C U64, C U64, C , C , C U64, C U64, C U64, C U64] = StructAtIndex 0 TotallyNotJson.1341;
                    let TotallyNotJson.553 : U64 = UnionAtIndex (Id 0) (Index 0) TotallyNotJson.1396;
                    let TotallyNotJson.554 : U8 = StructAtIndex 1 TotallyNotJson.1341;
                    joinpoint TotallyNotJson.1393 TotallyNotJson.1392:
                        if TotallyNotJson.1392 then
                            let TotallyNotJson.1352 : U64 = 1i64;
                            let TotallyNotJson.1351 : U64 = CallByName Num.19 TotallyNotJson.553 TotallyNotJson.1352;
                            let TotallyNotJson.1350 : [C U64, C U64, C U64, C , C , C U64, C U64, C U64, C U64] = TagId(1) TotallyNotJson.1351;
                            let TotallyNotJson.1349 : [C [C U64, C U64, C U64, C , C , C U64, C U64, C U64, C U64], C [C U64, C U64, C U64, C , C , C U64, C U64, C U64, C U64]] = TagId(1) TotallyNotJson.1350;
                            ret TotallyNotJson.1349;
                        else
                            let TotallyNotJson.1383 : [C U64, C U64, C U64, C , C , C U64, C U64, C U64, C U64] = StructAtIndex 0 TotallyNotJson.1341;
                            let TotallyNotJson.557 : U64 = UnionAtIndex (Id 0) (Index 0) TotallyNotJson.1383;
                            let TotallyNotJson.1356 : U64 = 1i64;
                            let TotallyNotJson.1355 : U64 = CallByName Num.19 TotallyNotJson.557 TotallyNotJson.1356;
                            let TotallyNotJson.1354 : [C U64, C U64, C U64, C , C , C U64, C U64, C U64, C U64] = TagId(0) TotallyNotJson.1355;
                            let TotallyNotJson.1353 : [C [C U64, C U64, C U64, C , C , C U64, C U64, C U64, C U64], C [C U64, C U64, C U64, C , C , C U64, C U64, C U64, C U64]] = TagId(1) TotallyNotJson.1354;
                            ret TotallyNotJson.1353;
                    in
                    let TotallyNotJson.1395 : U8 = 92i64;
                    let TotallyNotJson.1394 : Int1 = CallByName Bool.11 TotallyNotJson.554 TotallyNotJson.1395;
                    jump TotallyNotJson.1393 TotallyNotJson.1394;
            in
            let TotallyNotJson.1399 : U8 = 34i64;
            let TotallyNotJson.1398 : Int1 = CallByName Bool.11 TotallyNotJson.550 TotallyNotJson.1399;
            jump TotallyNotJson.1397 TotallyNotJson.1398;
    
        case 1:
            let TotallyNotJson.1409 : [C U64, C U64, C U64, C , C , C U64, C U64, C U64, C U64] = StructAtIndex 0 TotallyNotJson.1341;
            let TotallyNotJson.560 : U64 = UnionAtIndex (Id 1) (Index 0) TotallyNotJson.1409;
            let TotallyNotJson.561 : U8 = StructAtIndex 1 TotallyNotJson.1341;
            joinpoint TotallyNotJson.1407 TotallyNotJson.1401:
                if TotallyNotJson.1401 then
                    let TotallyNotJson.1360 : U64 = 1i64;
                    let TotallyNotJson.1359 : U64 = CallByName Num.19 TotallyNotJson.560 TotallyNotJson.1360;
                    let TotallyNotJson.1358 : [C U64, C U64, C U64, C , C , C U64, C U64, C U64, C U64] = TagId(0) TotallyNotJson.1359;
                    let TotallyNotJson.1357 : [C [C U64, C U64, C U64, C , C , C U64, C U64, C U64, C U64], C [C U64, C U64, C U64, C , C , C U64, C U64, C U64, C U64]] = TagId(1) TotallyNotJson.1358;
                    ret TotallyNotJson.1357;
                else
                    let TotallyNotJson.1406 : [C U64, C U64, C U64, C , C , C U64, C U64, C U64, C U64] = StructAtIndex 0 TotallyNotJson.1341;
                    let TotallyNotJson.564 : U64 = UnionAtIndex (Id 1) (Index 0) TotallyNotJson.1406;
                    let TotallyNotJson.565 : U8 = StructAtIndex 1 TotallyNotJson.1341;
                    joinpoint TotallyNotJson.1403 TotallyNotJson.1402:
                        if TotallyNotJson.1402 then
                            let TotallyNotJson.1364 : U64 = 1i64;
                            let TotallyNotJson.1363 : U64 = CallByName Num.19 TotallyNotJson.564 TotallyNotJson.1364;
                            let TotallyNotJson.1362 : [C U64, C U64, C U64, C , C , C U64, C U64, C U64, C U64] = TagId(5) TotallyNotJson.1363;
                            let TotallyNotJson.1361 : [C [C U64, C U64, C U64, C , C , C U64, C U64, C U64, C U64], C [C U64, C U64, C U64, C , C , C U64, C U64, C U64, C U64]] = TagId(1) TotallyNotJson.1362;
                            ret TotallyNotJson.1361;
                        else
                            jump TotallyNotJson.1384;
                    in
                    let TotallyNotJson.1405 : U8 = 117i64;
                    let TotallyNotJson.1404 : Int1 = CallByName Bool.11 TotallyNotJson.565 TotallyNotJson.1405;
                    jump TotallyNotJson.1403 TotallyNotJson.1404;
            in
            let TotallyNotJson.1408 : Int1 = CallByName TotallyNotJson.63 TotallyNotJson.561;
            jump TotallyNotJson.1407 TotallyNotJson.1408;
    
        case 5:
            let TotallyNotJson.1430 : [C U64, C U64, C U64, C , C , C U64, C U64, C U64, C U64] = StructAtIndex 0 TotallyNotJson.1341;
            let TotallyNotJson.568 : U64 = UnionAtIndex (Id 5) (Index 0) TotallyNotJson.1430;
            let TotallyNotJson.569 : U8 = StructAtIndex 1 TotallyNotJson.1341;
            joinpoint TotallyNotJson.1411 TotallyNotJson.1410:
                if TotallyNotJson.1410 then
                    let TotallyNotJson.1368 : U64 = 1i64;
                    let TotallyNotJson.1367 : U64 = CallByName Num.19 TotallyNotJson.568 TotallyNotJson.1368;
                    let TotallyNotJson.1366 : [C U64, C U64, C U64, C , C , C U64, C U64, C U64, C U64] = TagId(6) TotallyNotJson.1367;
                    let TotallyNotJson.1365 : [C [C U64, C U64, C U64, C , C , C U64, C U64, C U64, C U64], C [C U64, C U64, C U64, C , C , C U64, C U64, C U64, C U64]] = TagId(1) TotallyNotJson.1366;
                    ret TotallyNotJson.1365;
                else
                    jump TotallyNotJson.1384;
            in
            let TotallyNotJson.1412 : Int1 = CallByName TotallyNotJson.65 TotallyNotJson.569;
            jump TotallyNotJson.1411 TotallyNotJson.1412;
    
        case 6:
            let TotallyNotJson.1434 : [C U64, C U64, C U64, C , C , C U64, C U64, C U64, C U64] = StructAtIndex 0 TotallyNotJson.1341;
            let TotallyNotJson.572 : U64 = UnionAtIndex (Id 6) (Index 0) TotallyNotJson.1434;
            let TotallyNotJson.573 : U8 = StructAtIndex 1 TotallyNotJson.1341;
            joinpoint TotallyNotJson.1432 TotallyNotJson.1431:
                if TotallyNotJson.1431 then
                    let TotallyNotJson.1372 : U64 = 1i64;
                    let TotallyNotJson.1371 : U64 = CallByName Num.19 TotallyNotJson.572 TotallyNotJson.1372;
                    let TotallyNotJson.1370 : [C U64, C U64, C U64, C , C , C U64, C U64, C U64, C U64] = TagId(7) TotallyNotJson.1371;
                    let TotallyNotJson.1369 : [C [C U64, C U64, C U64, C , C , C U64, C U64, C U64, C U64], C [C U64, C U64, C U64, C , C , C U64, C U64, C U64, C U64]] = TagId(1) TotallyNotJson.1370;
                    ret TotallyNotJson.1369;
                else
                    jump TotallyNotJson.1384;
            in
            let TotallyNotJson.1433 : Int1 = CallByName TotallyNotJson.65 TotallyNotJson.573;
            jump TotallyNotJson.1432 TotallyNotJson.1433;
    
        case 7:
            let TotallyNotJson.1438 : [C U64, C U64, C U64, C , C , C U64, C U64, C U64, C U64] = StructAtIndex 0 TotallyNotJson.1341;
            let TotallyNotJson.576 : U64 = UnionAtIndex (Id 7) (Index 0) TotallyNotJson.1438;
            let TotallyNotJson.577 : U8 = StructAtIndex 1 TotallyNotJson.1341;
            joinpoint TotallyNotJson.1436 TotallyNotJson.1435:
                if TotallyNotJson.1435 then
                    let TotallyNotJson.1376 : U64 = 1i64;
                    let TotallyNotJson.1375 : U64 = CallByName Num.19 TotallyNotJson.576 TotallyNotJson.1376;
                    let TotallyNotJson.1374 : [C U64, C U64, C U64, C , C , C U64, C U64, C U64, C U64] = TagId(8) TotallyNotJson.1375;
                    let TotallyNotJson.1373 : [C [C U64, C U64, C U64, C , C , C U64, C U64, C U64, C U64], C [C U64, C U64, C U64, C , C , C U64, C U64, C U64, C U64]] = TagId(1) TotallyNotJson.1374;
                    ret TotallyNotJson.1373;
                else
                    jump TotallyNotJson.1384;
            in
            let TotallyNotJson.1437 : Int1 = CallByName TotallyNotJson.65 TotallyNotJson.577;
            jump TotallyNotJson.1436 TotallyNotJson.1437;
    
        case 8:
            let TotallyNotJson.1442 : [C U64, C U64, C U64, C , C , C U64, C U64, C U64, C U64] = StructAtIndex 0 TotallyNotJson.1341;
            let TotallyNotJson.580 : U64 = UnionAtIndex (Id 8) (Index 0) TotallyNotJson.1442;
            let TotallyNotJson.581 : U8 = StructAtIndex 1 TotallyNotJson.1341;
            joinpoint TotallyNotJson.1440 TotallyNotJson.1439:
                if TotallyNotJson.1439 then
                    let TotallyNotJson.1380 : U64 = 1i64;
                    let TotallyNotJson.1379 : U64 = CallByName Num.19 TotallyNotJson.580 TotallyNotJson.1380;
                    let TotallyNotJson.1378 : [C U64, C U64, C U64, C , C , C U64, C U64, C U64, C U64] = TagId(0) TotallyNotJson.1379;
                    let TotallyNotJson.1377 : [C [C U64, C U64, C U64, C , C , C U64, C U64, C U64, C U64], C [C U64, C U64, C U64, C , C , C U64, C U64, C U64, C U64]] = TagId(1) TotallyNotJson.1378;
                    ret TotallyNotJson.1377;
                else
                    jump TotallyNotJson.1384;
            in
            let TotallyNotJson.1441 : Int1 = CallByName TotallyNotJson.65 TotallyNotJson.581;
            jump TotallyNotJson.1440 TotallyNotJson.1441;
    
        default:
            jump TotallyNotJson.1384;
    

procedure TotallyNotJson.63 (TotallyNotJson.586):
    switch TotallyNotJson.586:
        case 34:
            let TotallyNotJson.1285 : Int1 = CallByName Bool.2;
            ret TotallyNotJson.1285;
    
        case 92:
            let TotallyNotJson.1286 : Int1 = CallByName Bool.2;
            ret TotallyNotJson.1286;
    
        case 47:
            let TotallyNotJson.1287 : Int1 = CallByName Bool.2;
            ret TotallyNotJson.1287;
    
        case 98:
            let TotallyNotJson.1288 : Int1 = CallByName Bool.2;
            ret TotallyNotJson.1288;
    
        case 102:
            let TotallyNotJson.1289 : Int1 = CallByName Bool.2;
            ret TotallyNotJson.1289;
    
        case 110:
            let TotallyNotJson.1290 : Int1 = CallByName Bool.2;
            ret TotallyNotJson.1290;
    
        case 114:
            let TotallyNotJson.1291 : Int1 = CallByName Bool.2;
            ret TotallyNotJson.1291;
    
        case 116:
            let TotallyNotJson.1292 : Int1 = CallByName Bool.2;
            ret TotallyNotJson.1292;
    
        default:
            let TotallyNotJson.1293 : Int1 = CallByName Bool.1;
            ret TotallyNotJson.1293;
    

procedure TotallyNotJson.64 (TotallyNotJson.587):
    switch TotallyNotJson.587:
        case 34:
            let TotallyNotJson.1263 : U8 = 34i64;
            ret TotallyNotJson.1263;
    
        case 92:
            let TotallyNotJson.1264 : U8 = 92i64;
            ret TotallyNotJson.1264;
    
        case 47:
            let TotallyNotJson.1265 : U8 = 47i64;
            ret TotallyNotJson.1265;
    
        case 98:
            let TotallyNotJson.1266 : U8 = 8i64;
            ret TotallyNotJson.1266;
    
        case 102:
            let TotallyNotJson.1267 : U8 = 12i64;
            ret TotallyNotJson.1267;
    
        case 110:
            let TotallyNotJson.1268 : U8 = 10i64;
            ret TotallyNotJson.1268;
    
        case 114:
            let TotallyNotJson.1269 : U8 = 13i64;
            ret TotallyNotJson.1269;
    
        case 116:
            let TotallyNotJson.1270 : U8 = 9i64;
            ret TotallyNotJson.1270;
    
        default:
            ret TotallyNotJson.587;
    

procedure TotallyNotJson.65 (TotallyNotJson.588):
    let TotallyNotJson.1429 : U8 = 48i64;
    let TotallyNotJson.1426 : Int1 = CallByName Num.25 TotallyNotJson.588 TotallyNotJson.1429;
    let TotallyNotJson.1428 : U8 = 57i64;
    let TotallyNotJson.1427 : Int1 = CallByName Num.23 TotallyNotJson.588 TotallyNotJson.1428;
    let TotallyNotJson.1414 : Int1 = CallByName Bool.3 TotallyNotJson.1426 TotallyNotJson.1427;
    let TotallyNotJson.1425 : U8 = 97i64;
    let TotallyNotJson.1422 : Int1 = CallByName Num.25 TotallyNotJson.588 TotallyNotJson.1425;
    let TotallyNotJson.1424 : U8 = 102i64;
    let TotallyNotJson.1423 : Int1 = CallByName Num.23 TotallyNotJson.588 TotallyNotJson.1424;
    let TotallyNotJson.1416 : Int1 = CallByName Bool.3 TotallyNotJson.1422 TotallyNotJson.1423;
    let TotallyNotJson.1421 : U8 = 65i64;
    let TotallyNotJson.1418 : Int1 = CallByName Num.25 TotallyNotJson.588 TotallyNotJson.1421;
    let TotallyNotJson.1420 : U8 = 70i64;
    let TotallyNotJson.1419 : Int1 = CallByName Num.23 TotallyNotJson.588 TotallyNotJson.1420;
    let TotallyNotJson.1417 : Int1 = CallByName Bool.3 TotallyNotJson.1418 TotallyNotJson.1419;
    let TotallyNotJson.1415 : Int1 = CallByName Bool.4 TotallyNotJson.1416 TotallyNotJson.1417;
    let TotallyNotJson.1413 : Int1 = CallByName Bool.4 TotallyNotJson.1414 TotallyNotJson.1415;
    ret TotallyNotJson.1413;

procedure TotallyNotJson.66 (TotallyNotJson.589):
    let TotallyNotJson.1242 : U8 = 48i64;
    let TotallyNotJson.1239 : Int1 = CallByName Num.25 TotallyNotJson.589 TotallyNotJson.1242;
    let TotallyNotJson.1241 : U8 = 57i64;
    let TotallyNotJson.1240 : Int1 = CallByName Num.23 TotallyNotJson.589 TotallyNotJson.1241;
    let TotallyNotJson.1236 : Int1 = CallByName Bool.3 TotallyNotJson.1239 TotallyNotJson.1240;
    if TotallyNotJson.1236 then
        let TotallyNotJson.1238 : U8 = 48i64;
        let TotallyNotJson.1237 : U8 = CallByName Num.20 TotallyNotJson.589 TotallyNotJson.1238;
        ret TotallyNotJson.1237;
    else
        let TotallyNotJson.1235 : U8 = 97i64;
        let TotallyNotJson.1232 : Int1 = CallByName Num.25 TotallyNotJson.589 TotallyNotJson.1235;
        let TotallyNotJson.1234 : U8 = 102i64;
        let TotallyNotJson.1233 : Int1 = CallByName Num.23 TotallyNotJson.589 TotallyNotJson.1234;
        let TotallyNotJson.1227 : Int1 = CallByName Bool.3 TotallyNotJson.1232 TotallyNotJson.1233;
        if TotallyNotJson.1227 then
            let TotallyNotJson.1231 : U8 = 97i64;
            let TotallyNotJson.1229 : U8 = CallByName Num.20 TotallyNotJson.589 TotallyNotJson.1231;
            let TotallyNotJson.1230 : U8 = 10i64;
            let TotallyNotJson.1228 : U8 = CallByName Num.19 TotallyNotJson.1229 TotallyNotJson.1230;
            ret TotallyNotJson.1228;
        else
            let TotallyNotJson.1226 : U8 = 65i64;
            let TotallyNotJson.1223 : Int1 = CallByName Num.25 TotallyNotJson.589 TotallyNotJson.1226;
            let TotallyNotJson.1225 : U8 = 70i64;
            let TotallyNotJson.1224 : Int1 = CallByName Num.23 TotallyNotJson.589 TotallyNotJson.1225;
            let TotallyNotJson.1218 : Int1 = CallByName Bool.3 TotallyNotJson.1223 TotallyNotJson.1224;
            if TotallyNotJson.1218 then
                let TotallyNotJson.1222 : U8 = 65i64;
                let TotallyNotJson.1220 : U8 = CallByName Num.20 TotallyNotJson.589 TotallyNotJson.1222;
                let TotallyNotJson.1221 : U8 = 10i64;
                let TotallyNotJson.1219 : U8 = CallByName Num.19 TotallyNotJson.1220 TotallyNotJson.1221;
                ret TotallyNotJson.1219;
            else
                let TotallyNotJson.1217 : Str = "got an invalid hex char";
                Crash TotallyNotJson.1217

procedure TotallyNotJson.67 (TotallyNotJson.590, TotallyNotJson.591):
    let TotallyNotJson.1208 : U8 = 4i64;
    let TotallyNotJson.1207 : U8 = CallByName Num.72 TotallyNotJson.590 TotallyNotJson.1208;
    let TotallyNotJson.1206 : U8 = CallByName Num.71 TotallyNotJson.1207 TotallyNotJson.591;
    ret TotallyNotJson.1206;

procedure TotallyNotJson.68 (TotallyNotJson.592, TotallyNotJson.593, TotallyNotJson.594, TotallyNotJson.595):
    let TotallyNotJson.596 : U8 = CallByName TotallyNotJson.66 TotallyNotJson.592;
    let TotallyNotJson.597 : U8 = CallByName TotallyNotJson.66 TotallyNotJson.593;
    let TotallyNotJson.598 : U8 = CallByName TotallyNotJson.66 TotallyNotJson.594;
    let TotallyNotJson.599 : U8 = CallByName TotallyNotJson.66 TotallyNotJson.595;
    let TotallyNotJson.1215 : U8 = 0i64;
    let TotallyNotJson.1212 : Int1 = CallByName Bool.11 TotallyNotJson.596 TotallyNotJson.1215;
    let TotallyNotJson.1214 : U8 = 0i64;
    let TotallyNotJson.1213 : Int1 = CallByName Bool.11 TotallyNotJson.597 TotallyNotJson.1214;
    let TotallyNotJson.1209 : Int1 = CallByName Bool.3 TotallyNotJson.1212 TotallyNotJson.1213;
    if TotallyNotJson.1209 then
        let TotallyNotJson.1211 : U8 = CallByName TotallyNotJson.67 TotallyNotJson.598 TotallyNotJson.599;
        let TotallyNotJson.1210 : List U8 = Array [TotallyNotJson.1211];
        ret TotallyNotJson.1210;
    else
        let TotallyNotJson.1204 : U8 = CallByName TotallyNotJson.67 TotallyNotJson.596 TotallyNotJson.597;
        let TotallyNotJson.1205 : U8 = CallByName TotallyNotJson.67 TotallyNotJson.598 TotallyNotJson.599;
        let TotallyNotJson.1203 : List U8 = Array [TotallyNotJson.1204, TotallyNotJson.1205];
        ret TotallyNotJson.1203;

procedure TotallyNotJson.69 ():
    let TotallyNotJson.1248 : U8 = 102i64;
    let TotallyNotJson.1249 : U8 = 102i64;
    let TotallyNotJson.1250 : U8 = 100i64;
    let TotallyNotJson.1251 : U8 = 100i64;
    let TotallyNotJson.1247 : List U8 = CallByName TotallyNotJson.68 TotallyNotJson.1248 TotallyNotJson.1249 TotallyNotJson.1250 TotallyNotJson.1251;
    ret TotallyNotJson.1247;

procedure TotallyNotJson.70 (#Derived_gen.0):
    joinpoint TotallyNotJson.1198 TotallyNotJson.1166:
        let TotallyNotJson.600 : List U8 = StructAtIndex 0 TotallyNotJson.1166;
        inc 4 TotallyNotJson.600;
        let TotallyNotJson.601 : List U8 = StructAtIndex 1 TotallyNotJson.1166;
        let TotallyNotJson.1316 : U64 = 0i64;
        let TotallyNotJson.602 : [C {}, C U8] = CallByName List.2 TotallyNotJson.600 TotallyNotJson.1316;
        let TotallyNotJson.1315 : U64 = 1i64;
        let TotallyNotJson.603 : [C {}, C U8] = CallByName List.2 TotallyNotJson.600 TotallyNotJson.1315;
        let TotallyNotJson.1314 : U64 = 2i64;
        let TotallyNotJson.604 : List U8 = CallByName List.29 TotallyNotJson.600 TotallyNotJson.1314;
        let TotallyNotJson.1313 : U64 = 6i64;
        let TotallyNotJson.605 : List U8 = CallByName List.29 TotallyNotJson.600 TotallyNotJson.1313;
        let TotallyNotJson.1199 : {[C {}, C U8], [C {}, C U8]} = Struct {TotallyNotJson.602, TotallyNotJson.603};
        joinpoint TotallyNotJson.1278:
            let TotallyNotJson.1277 : [C {}, C U8] = StructAtIndex 0 TotallyNotJson.1199;
            let TotallyNotJson.616 : U8 = UnionAtIndex (Id 1) (Index 0) TotallyNotJson.1277;
            let TotallyNotJson.1274 : List U8 = CallByName List.38 TotallyNotJson.600;
            let TotallyNotJson.1275 : List U8 = CallByName List.4 TotallyNotJson.601 TotallyNotJson.616;
            let TotallyNotJson.1273 : {List U8, List U8} = Struct {TotallyNotJson.1274, TotallyNotJson.1275};
            jump TotallyNotJson.1198 TotallyNotJson.1273;
        in
        let TotallyNotJson.1309 : [C {}, C U8] = StructAtIndex 0 TotallyNotJson.1199;
        let TotallyNotJson.1310 : U8 = 1i64;
        let TotallyNotJson.1311 : U8 = GetTagId TotallyNotJson.1309;
        let TotallyNotJson.1312 : Int1 = lowlevel Eq TotallyNotJson.1310 TotallyNotJson.1311;
        if TotallyNotJson.1312 then
            let TotallyNotJson.1305 : [C {}, C U8] = StructAtIndex 1 TotallyNotJson.1199;
            let TotallyNotJson.1306 : U8 = 1i64;
            let TotallyNotJson.1307 : U8 = GetTagId TotallyNotJson.1305;
            let TotallyNotJson.1308 : Int1 = lowlevel Eq TotallyNotJson.1306 TotallyNotJson.1307;
            if TotallyNotJson.1308 then
                let TotallyNotJson.1304 : [C {}, C U8] = StructAtIndex 0 TotallyNotJson.1199;
                let TotallyNotJson.607 : U8 = UnionAtIndex (Id 1) (Index 0) TotallyNotJson.1304;
                let TotallyNotJson.1303 : [C {}, C U8] = StructAtIndex 1 TotallyNotJson.1199;
                let TotallyNotJson.608 : U8 = UnionAtIndex (Id 1) (Index 0) TotallyNotJson.1303;
                joinpoint TotallyNotJson.1297 TotallyNotJson.1279:
                    if TotallyNotJson.1279 then
                        dec TotallyNotJson.600;
                        let TotallyNotJson.1256 : U64 = lowlevel ListLen TotallyNotJson.604;
                        let TotallyNotJson.1257 : U64 = 4i64;
                        let TotallyNotJson.1258 : Int1 = lowlevel NumGte TotallyNotJson.1256 TotallyNotJson.1257;
                        if TotallyNotJson.1258 then
                            let TotallyNotJson.1255 : U64 = 0i64;
                            let TotallyNotJson.609 : U8 = lowlevel ListGetUnsafe TotallyNotJson.604 TotallyNotJson.1255;
                            let TotallyNotJson.1254 : U64 = 1i64;
                            let TotallyNotJson.610 : U8 = lowlevel ListGetUnsafe TotallyNotJson.604 TotallyNotJson.1254;
                            let TotallyNotJson.1253 : U64 = 2i64;
                            let TotallyNotJson.611 : U8 = lowlevel ListGetUnsafe TotallyNotJson.604 TotallyNotJson.1253;
                            let TotallyNotJson.1252 : U64 = 3i64;
                            let TotallyNotJson.612 : U8 = lowlevel ListGetUnsafe TotallyNotJson.604 TotallyNotJson.1252;
                            dec TotallyNotJson.604;
                            let TotallyNotJson.613 : List U8 = CallByName TotallyNotJson.68 TotallyNotJson.609 TotallyNotJson.610 TotallyNotJson.611 TotallyNotJson.612;
                            let TotallyNotJson.1202 : List U8 = CallByName List.8 TotallyNotJson.601 TotallyNotJson.613;
                            let TotallyNotJson.1201 : {List U8, List U8} = Struct {TotallyNotJson.605, TotallyNotJson.1202};
                            jump TotallyNotJson.1198 TotallyNotJson.1201;
                        else
                            dec TotallyNotJson.605;
                            let TotallyNotJson.1246 : List U8 = CallByName TotallyNotJson.69;
                            let TotallyNotJson.1245 : List U8 = CallByName List.8 TotallyNotJson.601 TotallyNotJson.1246;
                            let TotallyNotJson.1244 : {List U8, List U8} = Struct {TotallyNotJson.604, TotallyNotJson.1245};
                            jump TotallyNotJson.1198 TotallyNotJson.1244;
                    else
                        dec TotallyNotJson.605;
                        let TotallyNotJson.1296 : [C {}, C U8] = StructAtIndex 0 TotallyNotJson.1199;
                        let TotallyNotJson.614 : U8 = UnionAtIndex (Id 1) (Index 0) TotallyNotJson.1296;
                        let TotallyNotJson.1295 : [C {}, C U8] = StructAtIndex 1 TotallyNotJson.1199;
                        let TotallyNotJson.615 : U8 = UnionAtIndex (Id 1) (Index 0) TotallyNotJson.1295;
                        joinpoint TotallyNotJson.1281 TotallyNotJson.1280:
                            if TotallyNotJson.1280 then
                                dec TotallyNotJson.600;
                                let TotallyNotJson.1262 : U8 = CallByName TotallyNotJson.64 TotallyNotJson.615;
                                let TotallyNotJson.1261 : List U8 = CallByName List.4 TotallyNotJson.601 TotallyNotJson.1262;
                                let TotallyNotJson.1260 : {List U8, List U8} = Struct {TotallyNotJson.604, TotallyNotJson.1261};
                                jump TotallyNotJson.1198 TotallyNotJson.1260;
                            else
                                dec TotallyNotJson.604;
                                jump TotallyNotJson.1278;
                        in
                        let TotallyNotJson.1294 : U8 = 92i64;
                        let TotallyNotJson.1283 : Int1 = CallByName Bool.11 TotallyNotJson.614 TotallyNotJson.1294;
                        let TotallyNotJson.1284 : Int1 = CallByName TotallyNotJson.63 TotallyNotJson.615;
                        let TotallyNotJson.1282 : Int1 = CallByName Bool.3 TotallyNotJson.1283 TotallyNotJson.1284;
                        jump TotallyNotJson.1281 TotallyNotJson.1282;
                in
                let TotallyNotJson.1302 : U8 = 92i64;
                let TotallyNotJson.1299 : Int1 = CallByName Bool.11 TotallyNotJson.607 TotallyNotJson.1302;
                let TotallyNotJson.1301 : U8 = 117i64;
                let TotallyNotJson.1300 : Int1 = CallByName Bool.11 TotallyNotJson.608 TotallyNotJson.1301;
                let TotallyNotJson.1298 : Int1 = CallByName Bool.3 TotallyNotJson.1299 TotallyNotJson.1300;
                jump TotallyNotJson.1297 TotallyNotJson.1298;
            else
                dec TotallyNotJson.605;
                dec TotallyNotJson.604;
                jump TotallyNotJson.1278;
        else
            dec TotallyNotJson.605;
            dec TotallyNotJson.604;
            let TotallyNotJson.1276 : {List U8, List U8} = Struct {TotallyNotJson.600, TotallyNotJson.601};
            ret TotallyNotJson.1276;
    in
    jump TotallyNotJson.1198 #Derived_gen.0;

procedure TotallyNotJson.8 ():
    let TotallyNotJson.1172 : [C , C [], C , C , C , C ] = TagId(2) ;
    ret TotallyNotJson.1172;<|MERGE_RESOLUTION|>--- conflicted
+++ resolved
@@ -163,22 +163,6 @@
     let List.548 : List U8 = lowlevel ListConcat #Attr.2 #Attr.3;
     ret List.548;
 
-<<<<<<< HEAD
-procedure List.80 (#Derived_gen.1, #Derived_gen.2, #Derived_gen.3, #Derived_gen.4, #Derived_gen.5):
-    joinpoint List.599 List.439 List.440 List.441 List.442 List.443:
-        let List.601 : Int1 = CallByName Num.22 List.442 List.443;
-        if List.601 then
-            let List.610 : U8 = CallByName List.66 List.439 List.442;
-            let List.602 : [C [C U64, C U64, C U64, C , C , C U64, C U64, C U64, C U64], C [C U64, C U64, C U64, C , C , C U64, C U64, C U64, C U64]] = CallByName TotallyNotJson.62 List.440 List.610;
-            let List.607 : U8 = 1i64;
-            let List.608 : U8 = GetTagId List.602;
-            let List.609 : Int1 = lowlevel Eq List.607 List.608;
-            if List.609 then
-                let List.444 : [C U64, C U64, C U64, C , C , C U64, C U64, C U64, C U64] = UnionAtIndex (Id 1) (Index 0) List.602;
-                let List.605 : U64 = 1i64;
-                let List.604 : U64 = CallByName Num.19 List.442 List.605;
-                jump List.599 List.439 List.444 List.441 List.604 List.443;
-=======
 procedure List.80 (#Derived_gen.0, #Derived_gen.1, #Derived_gen.2, #Derived_gen.3, #Derived_gen.4):
     joinpoint List.600 List.440 List.441 List.442 List.443 List.444:
         let List.602 : Int1 = CallByName Num.22 List.443 List.444;
@@ -193,7 +177,6 @@
                 let List.606 : U64 = 1i64;
                 let List.605 : U64 = CallByName Num.51 List.443 List.606;
                 jump List.600 List.440 List.445 List.442 List.605 List.444;
->>>>>>> 2eb8326a
             else
                 dec List.440;
                 let List.446 : [C U64, C U64, C U64, C , C , C U64, C U64, C U64, C U64] = UnionAtIndex (Id 0) (Index 0) List.603;
@@ -204,11 +187,7 @@
             let List.601 : [C [C U64, C U64, C U64, C , C , C U64, C U64, C U64, C U64], C [C U64, C U64, C U64, C , C , C U64, C U64, C U64, C U64]] = TagId(1) List.441;
             ret List.601;
     in
-<<<<<<< HEAD
-    jump List.599 #Derived_gen.1 #Derived_gen.2 #Derived_gen.3 #Derived_gen.4 #Derived_gen.5;
-=======
     jump List.600 #Derived_gen.0 #Derived_gen.1 #Derived_gen.2 #Derived_gen.3 #Derived_gen.4;
->>>>>>> 2eb8326a
 
 procedure List.93 (List.437, List.438, List.439):
     let List.598 : U64 = 0i64;
@@ -272,8 +251,8 @@
     else
         let Str.291 : U8 = StructAtIndex 3 Str.80;
         let Str.292 : U64 = StructAtIndex 0 Str.80;
-        let #Derived_gen.7 : Str = StructAtIndex 1 Str.80;
-        dec #Derived_gen.7;
+        let #Derived_gen.6 : Str = StructAtIndex 1 Str.80;
+        dec #Derived_gen.6;
         let Str.290 : {U64, U8} = Struct {Str.292, Str.291};
         let Str.289 : [C {U64, U8}, C Str] = TagId(0) Str.290;
         ret Str.289;
@@ -386,8 +365,8 @@
 
 procedure TotallyNotJson.536 (TotallyNotJson.1192):
     let TotallyNotJson.1193 : List U8 = StructAtIndex 1 TotallyNotJson.1192;
-    let #Derived_gen.6 : List U8 = StructAtIndex 0 TotallyNotJson.1192;
-    dec #Derived_gen.6;
+    let #Derived_gen.7 : List U8 = StructAtIndex 0 TotallyNotJson.1192;
+    dec #Derived_gen.7;
     ret TotallyNotJson.1193;
 
 procedure TotallyNotJson.60 ():
@@ -754,7 +733,7 @@
     let TotallyNotJson.1247 : List U8 = CallByName TotallyNotJson.68 TotallyNotJson.1248 TotallyNotJson.1249 TotallyNotJson.1250 TotallyNotJson.1251;
     ret TotallyNotJson.1247;
 
-procedure TotallyNotJson.70 (#Derived_gen.0):
+procedure TotallyNotJson.70 (#Derived_gen.5):
     joinpoint TotallyNotJson.1198 TotallyNotJson.1166:
         let TotallyNotJson.600 : List U8 = StructAtIndex 0 TotallyNotJson.1166;
         inc 4 TotallyNotJson.600;
@@ -855,7 +834,7 @@
             let TotallyNotJson.1276 : {List U8, List U8} = Struct {TotallyNotJson.600, TotallyNotJson.601};
             ret TotallyNotJson.1276;
     in
-    jump TotallyNotJson.1198 #Derived_gen.0;
+    jump TotallyNotJson.1198 #Derived_gen.5;
 
 procedure TotallyNotJson.8 ():
     let TotallyNotJson.1172 : [C , C [], C , C , C , C ] = TagId(2) ;
