--- conflicted
+++ resolved
@@ -3,13 +3,8 @@
     ret List.571;
 
 procedure Num.19 (#Attr.2, #Attr.3):
-<<<<<<< HEAD
-    let Num.259 : U64 = lowlevel NumAdd #Attr.2 #Attr.3;
-    ret Num.259;
-=======
-    let Num.305 : U64 = lowlevel NumAdd #Attr.2 #Attr.3;
-    ret Num.305;
->>>>>>> 5dbc16e3
+    let Num.269 : U64 = lowlevel NumAdd #Attr.2 #Attr.3;
+    ret Num.269;
 
 procedure Test.0 ():
     let Test.1 : List I64 = Array [1i64, 2i64];
