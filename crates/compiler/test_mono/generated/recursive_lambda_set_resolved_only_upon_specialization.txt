--- conflicted
+++ resolved
@@ -3,21 +3,12 @@
     ret Bool.23;
 
 procedure Num.20 (#Attr.2, #Attr.3):
-<<<<<<< HEAD
-    let Num.258 : U8 = lowlevel NumSub #Attr.2 #Attr.3;
-    ret Num.258;
+    let Num.268 : U8 = lowlevel NumSub #Attr.2 #Attr.3;
+    ret Num.268;
 
 procedure Num.21 (#Attr.2, #Attr.3):
-    let Num.257 : U8 = lowlevel NumMul #Attr.2 #Attr.3;
-    ret Num.257;
-=======
-    let Num.304 : U8 = lowlevel NumSub #Attr.2 #Attr.3;
-    ret Num.304;
-
-procedure Num.21 (#Attr.2, #Attr.3):
-    let Num.303 : U8 = lowlevel NumMul #Attr.2 #Attr.3;
-    ret Num.303;
->>>>>>> 5dbc16e3
+    let Num.267 : U8 = lowlevel NumMul #Attr.2 #Attr.3;
+    ret Num.267;
 
 procedure Test.1 (#Derived_gen.2, #Derived_gen.3):
     joinpoint Test.11 Test.2 Test.3:
