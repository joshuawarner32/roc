--- conflicted
+++ resolved
@@ -50,10 +50,11 @@
     let Json.451 : List U8 = StructAtIndex 1 Json.1041;
     inc Json.451;
     dec Json.1041;
+    inc Json.451;
     let Json.1037 : Int1 = CallByName List.1 Json.451;
     if Json.1037 then
+        dec Json.451;
         dec Json.452;
-        dec Json.451;
         let Json.1040 : {} = Struct {};
         let Json.1039 : [C {}, C Str] = TagId(0) Json.1040;
         let Json.1038 : {List U8, [C {}, C Str]} = Struct {Json.449, Json.1039};
@@ -80,8 +81,8 @@
             let Json.905 : {List U8, [C {}, C Str]} = Struct {Json.452, Json.906};
             ret Json.905;
         else
+            dec Json.452;
             dec Json.457;
-            dec Json.452;
             let Json.909 : {} = Struct {};
             let Json.908 : [C {}, C Str] = TagId(0) Json.909;
             let Json.907 : {List U8, [C {}, C Str]} = Struct {Json.449, Json.908};
@@ -95,6 +96,7 @@
 procedure Json.56 (Json.462):
     let Json.1053 : [C U64, C U64, C U64, C , C , C U64, C U64, C U64, C U64] = TagId(4) ;
     let Json.1054 : {} = Struct {};
+    inc Json.462;
     let Json.1042 : [C U64, C U64, C U64, C , C , C U64, C U64, C U64, C U64] = CallByName List.26 Json.462 Json.1053 Json.1054;
     let Json.1050 : U8 = 2i64;
     let Json.1051 : U8 = GetTagId Json.1042;
@@ -458,8 +460,10 @@
         inc Json.522;
         dec Json.899;
         let Json.1035 : U64 = 0i64;
+        inc Json.521;
         let Json.523 : [C {}, C U8] = CallByName List.2 Json.521 Json.1035;
         let Json.1034 : U64 = 1i64;
+        inc Json.521;
         let Json.524 : [C {}, C U8] = CallByName List.2 Json.521 Json.1034;
         let Json.1033 : U64 = 2i64;
         inc Json.521;
@@ -559,6 +563,7 @@
 
 procedure List.1 (List.95):
     let List.546 : U64 = CallByName List.6 List.95;
+    dec List.95;
     let List.547 : U64 = 0i64;
     let List.545 : Int1 = CallByName Bool.11 List.546 List.547;
     ret List.545;
@@ -568,10 +573,11 @@
     let List.541 : Int1 = CallByName Num.22 List.97 List.544;
     if List.541 then
         let List.543 : U8 = CallByName List.66 List.96 List.97;
+        dec List.96;
         let List.542 : [C {}, C U8] = TagId(1) List.543;
         ret List.542;
     else
-<<<<<<< HEAD
+        dec List.96;
         let List.540 : {} = Struct {};
         let List.539 : [C {}, C U8] = TagId(0) List.540;
         ret List.539;
@@ -584,70 +590,6 @@
     if List.560 then
         let List.156 : [C U64, C U64, C U64, C , C , C U64, C U64, C U64, C U64] = UnionAtIndex (Id 1) (Index 0) List.555;
         ret List.156;
-=======
-        jump Json.533;
-
-procedure Json.24 (Json.158, Json.159):
-    let Json.558 : List U8 = Array [];
-    let Json.507 : {List U8, List U8} = Struct {Json.158, Json.558};
-    let Json.506 : {List U8, List U8} = CallByName Json.160 Json.507 Json.159;
-    ret Json.506;
-
-procedure Json.305 (Json.306):
-    let Json.560 : U8 = 34i64;
-    let Json.559 : Int1 = CallByName Bool.7 Json.306 Json.560;
-    ret Json.559;
-
-procedure Json.315 (Json.316, Json.486):
-    let Json.487 : {List U8, [C {}, C Str]} = CallByName Json.42 Json.316;
-    ret Json.487;
-
-procedure Json.42 (Json.298):
-    let Json.564 : U64 = 1i64;
-    inc Json.298;
-    let Json.563 : {List U8, List U8} = CallByName List.52 Json.298 Json.564;
-    let Json.299 : List U8 = StructAtIndex 0 Json.563;
-    inc Json.299;
-    let Json.301 : List U8 = StructAtIndex 1 Json.563;
-    inc Json.301;
-    dec Json.563;
-    let Json.562 : U8 = 34i64;
-    let Json.561 : List U8 = Array [Json.562];
-    let Json.491 : Int1 = CallByName Bool.11 Json.299 Json.561;
-    dec Json.299;
-    dec Json.561;
-    if Json.491 then
-        dec Json.298;
-        let Json.504 : {} = Struct {};
-        let Json.503 : {List U8, List U8} = CallByName Json.24 Json.301 Json.504;
-        let Json.304 : List U8 = StructAtIndex 0 Json.503;
-        inc Json.304;
-        let Json.303 : List U8 = StructAtIndex 1 Json.503;
-        inc Json.303;
-        dec Json.503;
-        let Json.492 : [C {U64, U8}, C Str] = CallByName Str.9 Json.303;
-        let Json.500 : U8 = 1i64;
-        let Json.501 : U8 = GetTagId Json.492;
-        let Json.502 : Int1 = lowlevel Eq Json.500 Json.501;
-        if Json.502 then
-            let Json.307 : Str = UnionAtIndex (Id 1) (Index 0) Json.492;
-            inc Json.307;
-            dec Json.492;
-            let Json.496 : U64 = 1i64;
-            let Json.495 : {List U8, List U8} = CallByName List.52 Json.304 Json.496;
-            let Json.309 : List U8 = StructAtIndex 1 Json.495;
-            inc Json.309;
-            dec Json.495;
-            let Json.494 : [C {}, C Str] = TagId(1) Json.307;
-            let Json.493 : {List U8, [C {}, C Str]} = Struct {Json.309, Json.494};
-            ret Json.493;
-        else
-            dec Json.492;
-            let Json.499 : {} = Struct {};
-            let Json.498 : [C {}, C Str] = TagId(0) Json.499;
-            let Json.497 : {List U8, [C {}, C Str]} = Struct {Json.304, Json.498};
-            ret Json.497;
->>>>>>> ef5c4735
     else
         let List.157 : [C U64, C U64, C U64, C , C , C U64, C U64, C U64, C U64] = UnionAtIndex (Id 0) (Index 0) List.555;
         ret List.157;
@@ -740,10 +682,12 @@
                 let List.569 : U64 = CallByName Num.19 List.436 List.570;
                 jump List.564 List.433 List.438 List.435 List.569 List.437;
             else
+                dec List.433;
                 let List.439 : [C U64, C U64, C U64, C , C , C U64, C U64, C U64, C U64] = UnionAtIndex (Id 0) (Index 0) List.567;
                 let List.571 : [C [C U64, C U64, C U64, C , C , C U64, C U64, C U64, C U64], C [C U64, C U64, C U64, C , C , C U64, C U64, C U64, C U64]] = TagId(0) List.439;
                 ret List.571;
         else
+            dec List.433;
             let List.565 : [C [C U64, C U64, C U64, C , C , C U64, C U64, C U64, C U64], C [C U64, C U64, C U64, C , C , C U64, C U64, C U64, C U64]] = TagId(1) List.434;
             ret List.565;
     in
