--- conflicted
+++ resolved
@@ -35,21 +35,12 @@
         toInspector,
         toStr,
     ]
-<<<<<<< HEAD
     imports []
 
 import Bool exposing [Bool]
-import Num exposing [U8, U16, U32, U64, U128, I8, I16, I32, I64, I128, F32, F64, Dec, Nat]
+import Num exposing [U8, U16, U32, U64, U128, I8, I16, I32, I64, I128, F32, F64, Dec]
 import List
 import Str
-=======
-    imports [
-        Bool.{ Bool },
-        Num.{ U8, U16, U32, U64, U128, I8, I16, I32, I64, I128, F32, F64, Dec },
-        List,
-        Str,
-    ]
->>>>>>> a6f47fb5
 
 KeyValWalker state collection key val : collection, state, (state, key, val -> state) -> state
 ElemWalker state collection elem : collection, state, (state, elem -> state) -> state
