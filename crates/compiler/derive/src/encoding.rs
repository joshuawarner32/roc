--- conflicted
+++ resolved
@@ -314,14 +314,10 @@
                 record_var,
                 ext_var: env.subs.fresh_unnamed_flex_var(),
                 field_var,
-<<<<<<< HEAD
-                loc_expr: Box::new(Loc::at_zero(Var(rcd_sym, record_var))),
-=======
                 loc_expr: Box::new(Loc::at_zero(Var(
                     rcd_sym,
                     env.subs.fresh_unnamed_flex_var(),
                 ))),
->>>>>>> 863d0ab6
                 field: field_name,
             };
 
