--- conflicted
+++ resolved
@@ -89,13 +89,8 @@
                                                                 @31-43 Inferred,
                                                             ],
                                                         ),
-<<<<<<< HEAD
                                                         comment: [],
-                                                        body_pattern: @31-42 Identifier {
-=======
-                                                        comment: None,
                                                         body_pattern: @31-43 Identifier {
->>>>>>> e10448e9
                                                             ident: "#!0_stmt",
                                                         },
                                                         body_expr: @31-42 Apply(
