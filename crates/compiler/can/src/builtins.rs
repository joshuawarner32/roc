use crate::def::Def;
use crate::expr::{self, AnnotatedMark, ClosureData, Expr::*, IntValue};
use crate::expr::{Expr, Field, Recursive};
use crate::num::{FloatBound, IntBound, IntWidth, NumBound};
use crate::pattern::Pattern;
use roc_collections::all::SendMap;
use roc_module::called_via::CalledVia;
use roc_module::ident::{Lowercase, TagName};
use roc_module::low_level::LowLevel;
use roc_module::symbol::Symbol;
use roc_region::all::{Loc, Region};
use roc_types::subs::{ExhaustiveMark, RedundantMark, VarStore, Variable};

macro_rules! macro_magic {
    (@single $($x:tt)*) => (());
    (@count $($rest:expr),*) => (<[()]>::len(&[$(matches!(@single $rest)),*]));

    ($symbol:expr; $var_store:expr; $($key:ident => $func:expr,)+) => { macro_magic!($symbol; $var_store; $($key => $func),+) };
    ($symbol:expr; $var_store:expr; $($key:ident => $func:expr),*) => {
        {
            match $symbol {
            $(
                Symbol::$key => Some($func(Symbol::$key, $var_store)),
            )*
                _ => None,
            }
        }
    };
}

/// Some builtins cannot be constructed in code gen alone, and need to be defined
/// as separate Roc defs. For example, List.get has this type:
///
/// List.get : List elem, Nat -> Result elem [OutOfBounds]*
///
/// Because this returns an open tag union for its Err type, it's not possible
/// for code gen to return a hardcoded value for OutOfBounds. For example,
/// if this Result unifies to [Foo, OutOfBounds] then OutOfBOunds will
/// get assigned the number 1 (because Foo got 0 alphabetically), whereas
/// if it unifies to [OutOfBounds, Qux] then OutOfBounds will get the number 0.
///
/// Getting these numbers right requires having List.get participate in the
/// normal type-checking and monomorphization processes. As such, this function
/// returns a normal def for List.get, which performs a bounds check and then
/// delegates to the compiler-internal List.getUnsafe function to do the actual
/// lookup (if the bounds check passed). That internal function is hardcoded in code gen,
/// which works fine because it doesn't involve any open tag unions.

/// Does a builtin depend on any other builtins?
///
/// NOTE: you are supposed to give all symbols that are relied on,
/// even those that are relied on transitively!
pub fn builtin_dependencies(symbol: Symbol) -> &'static [Symbol] {
    match symbol {
        Symbol::LIST_SORT_ASC => &[Symbol::LIST_SORT_WITH, Symbol::NUM_COMPARE],
        Symbol::LIST_SORT_DESC => &[Symbol::LIST_SORT_WITH],
        Symbol::LIST_PRODUCT => &[Symbol::LIST_WALK, Symbol::NUM_MUL],
        Symbol::LIST_SUM => &[Symbol::LIST_WALK, Symbol::NUM_ADD],
        Symbol::LIST_SET => &[Symbol::LIST_REPLACE],
        _ => &[],
    }
}

/// Implementation for a builtin
pub fn builtin_defs_map(symbol: Symbol, var_store: &mut VarStore) -> Option<Def> {
    debug_assert!(symbol.is_builtin());

    macro_magic! { symbol; var_store;
        BOOL_EQ => bool_eq,
        BOOL_NEQ => bool_neq,
        BOOL_AND => bool_and,
        BOOL_OR => bool_or,
        BOOL_NOT => bool_not,
        STR_CONCAT => str_concat,
        STR_JOIN_WITH => str_join_with,
        STR_SPLIT => str_split,
        STR_IS_EMPTY => str_is_empty,
        STR_STARTS_WITH => str_starts_with,
        STR_STARTS_WITH_CODE_PT => str_starts_with_code_point,
        STR_ENDS_WITH => str_ends_with,
        STR_COUNT_GRAPHEMES => str_count_graphemes,
        STR_FROM_UTF8 => str_from_utf8,
        STR_FROM_UTF8_RANGE => str_from_utf8_range,
        STR_TO_UTF8 => str_to_utf8,
        STR_REPEAT => str_repeat,
        STR_TRIM => str_trim,
        STR_TRIM_LEFT => str_trim_left,
        STR_TRIM_RIGHT => str_trim_right,
        STR_TO_DEC => str_to_num,
        STR_TO_F64 => str_to_num,
        STR_TO_F32 => str_to_num,
        STR_TO_NAT => str_to_num,
        STR_TO_U128 => str_to_num,
        STR_TO_I128 => str_to_num,
        STR_TO_U64 => str_to_num,
        STR_TO_I64 => str_to_num,
        STR_TO_U32 => str_to_num,
        STR_TO_I32 => str_to_num,
        STR_TO_U16 => str_to_num,
        STR_TO_I16 => str_to_num,
        STR_TO_U8 => str_to_num,
        STR_TO_I8 => str_to_num,
        LIST_LEN => list_len,
        LIST_WITH_CAPACITY => list_with_capacity,
        LIST_GET_UNSAFE => list_get_unsafe,
        LIST_REPLACE_UNSAFE => list_replace_unsafe,
        LIST_APPEND => list_append,
        LIST_IS_EMPTY => list_is_empty,
        LIST_CONCAT => list_concat,
        LIST_PREPEND => list_prepend,
        LIST_MAP => list_map,
        LIST_MAP2 => list_map2,
        LIST_MAP3 => list_map3,
        LIST_MAP4 => list_map4,
        LIST_SUBLIST => list_sublist,
        LIST_SPLIT => list_split,
        LIST_DROP => list_drop,
        LIST_DROP_AT => list_drop_at,
        LIST_SWAP => list_swap,
        LIST_MAP_WITH_INDEX => list_map_with_index,
<<<<<<< HEAD
        LIST_KEEP_IF => list_keep_if,
        LIST_KEEP_OKS => list_keep_oks,
        LIST_KEEP_ERRS=> list_keep_errs,
=======
        LIST_WALK => list_walk,
        LIST_WALK_BACKWARDS => list_walk_backwards,
        LIST_WALK_UNTIL => list_walk_until,
>>>>>>> af0e0d99
        LIST_SORT_WITH => list_sort_with,
        LIST_IS_UNIQUE => list_is_unique,
        DICT_LEN => dict_len,
        DICT_EMPTY => dict_empty,
        DICT_SINGLE => dict_single,
        DICT_INSERT => dict_insert,
        DICT_REMOVE => dict_remove,
        DICT_GET => dict_get,
        DICT_CONTAINS => dict_contains,
        DICT_KEYS => dict_keys,
        DICT_VALUES => dict_values,
        DICT_UNION=> dict_union,
        DICT_INTERSECTION=> dict_intersection,
        DICT_DIFFERENCE=> dict_difference,
        DICT_WALK=> dict_walk,
        SET_EMPTY => set_empty,
        SET_LEN => set_len,
        SET_SINGLE => set_single,
        SET_UNION=> set_union,
        SET_INTERSECTION => set_intersection,
        SET_DIFFERENCE => set_difference,
        SET_TO_LIST => set_to_list,
        SET_FROM_LIST => set_from_list,
        SET_TO_DICT=> set_to_dict,
        SET_INSERT => set_insert,
        SET_REMOVE => set_remove,
        SET_CONTAINS => set_contains,
        SET_WALK=> set_walk,
        NUM_ADD => num_add,
        NUM_ADD_CHECKED => num_add_checked,
        NUM_ADD_WRAP => num_add_wrap,
        NUM_ADD_SATURATED => num_add_saturated,
        NUM_SUB => num_sub,
        NUM_SUB_WRAP => num_sub_wrap,
        NUM_SUB_CHECKED => num_sub_checked,
        NUM_SUB_SATURATED => num_sub_saturated,
        NUM_MUL => num_mul,
        NUM_MUL_WRAP => num_mul_wrap,
        NUM_MUL_SATURATED => num_mul_saturated,
        NUM_MUL_CHECKED => num_mul_checked,
        NUM_GT => num_gt,
        NUM_GTE => num_gte,
        NUM_LT => num_lt,
        NUM_LTE => num_lte,
        NUM_COMPARE => num_compare,
        NUM_SIN => num_sin,
        NUM_COS => num_cos,
        NUM_TAN => num_tan,
        NUM_DIV_FRAC => num_div_frac,
        NUM_DIV_FRAC_CHECKED => num_div_frac_checked,
        NUM_DIV_TRUNC => num_div_trunc,
        NUM_DIV_TRUNC_CHECKED => num_div_trunc_checked,
        NUM_DIV_CEIL => num_div_ceil,
        NUM_DIV_CEIL_CHECKED => num_div_ceil_checked,
        NUM_ABS => num_abs,
        NUM_NEG => num_neg,
        NUM_REM => num_rem,
        NUM_REM_CHECKED => num_rem_checked,
        NUM_IS_MULTIPLE_OF => num_is_multiple_of,
        NUM_SQRT => num_sqrt,
        NUM_SQRT_CHECKED => num_sqrt_checked,
        NUM_LOG => num_log,
        NUM_LOG_CHECKED => num_log_checked,
        NUM_ROUND => num_round,
        NUM_IS_ODD => num_is_odd,
        NUM_IS_EVEN => num_is_even,
        NUM_IS_ZERO => num_is_zero,
        NUM_IS_POSITIVE => num_is_positive,
        NUM_IS_NEGATIVE => num_is_negative,
        NUM_TO_FRAC => num_to_frac,
        NUM_POW => num_pow,
        NUM_CEILING => num_ceiling,
        NUM_POW_INT => num_pow_int,
        NUM_FLOOR => num_floor,
        NUM_ATAN => num_atan,
        NUM_ACOS => num_acos,
        NUM_ASIN => num_asin,
        NUM_BYTES_TO_U16 => num_bytes_to_u16,
        NUM_BYTES_TO_U32 => num_bytes_to_u32,
        NUM_BITWISE_AND => num_bitwise_and,
        NUM_BITWISE_XOR => num_bitwise_xor,
        NUM_BITWISE_OR => num_bitwise_or,
        NUM_SHIFT_LEFT=> num_shift_left_by,
        NUM_SHIFT_RIGHT => num_shift_right_by,
        NUM_SHIFT_RIGHT_ZERO_FILL => num_shift_right_zf_by,
        NUM_INT_CAST=> num_int_cast,
        NUM_TO_I8 => num_to_i8,
        NUM_TO_I8_CHECKED => num_to_i8_checked,
        NUM_TO_I16 => num_to_i16,
        NUM_TO_I16_CHECKED => num_to_i16_checked,
        NUM_TO_I32 => num_to_i32,
        NUM_TO_I32_CHECKED => num_to_i32_checked,
        NUM_TO_I64 => num_to_i64,
        NUM_TO_I64_CHECKED => num_to_i64_checked,
        NUM_TO_I128 => num_to_i128,
        NUM_TO_I128_CHECKED => num_to_i128_checked,
        NUM_TO_U8 => num_to_u8,
        NUM_TO_U8_CHECKED => num_to_u8_checked,
        NUM_TO_U16 => num_to_u16,
        NUM_TO_U16_CHECKED => num_to_u16_checked,
        NUM_TO_U32 => num_to_u32,
        NUM_TO_U32_CHECKED => num_to_u32_checked,
        NUM_TO_U64 => num_to_u64,
        NUM_TO_U64_CHECKED => num_to_u64_checked,
        NUM_TO_U128 => num_to_u128,
        NUM_TO_U128_CHECKED => num_to_u128_checked,
        NUM_TO_NAT => num_to_nat,
        NUM_TO_NAT_CHECKED => num_to_nat_checked,
        NUM_TO_F32 => num_to_f32,
        NUM_TO_F32_CHECKED => num_to_f32_checked,
        NUM_TO_F64 => num_to_f64,
        NUM_TO_F64_CHECKED => num_to_f64_checked,
        NUM_TO_STR => num_to_str,
        RESULT_MAP => result_map,
        RESULT_MAP_ERR => result_map_err,
        RESULT_AFTER => result_after,
        RESULT_WITH_DEFAULT => result_with_default,
        RESULT_IS_OK => result_is_ok,
        RESULT_IS_ERR => result_is_err,
        BOX_BOX_FUNCTION => box_box,
        BOX_UNBOX => box_unbox,
    }
}

fn lowlevel_1(symbol: Symbol, op: LowLevel, var_store: &mut VarStore) -> Def {
    let arg1_var = var_store.fresh();
    let ret_var = var_store.fresh();

    let body = RunLowLevel {
        op,
        args: vec![(arg1_var, Var(Symbol::ARG_1))],
        ret_var,
    };

    defn(
        symbol,
        vec![(arg1_var, Symbol::ARG_1)],
        var_store,
        body,
        ret_var,
    )
}

fn lowlevel_2(symbol: Symbol, op: LowLevel, var_store: &mut VarStore) -> Def {
    let arg1_var = var_store.fresh();
    let arg2_var = var_store.fresh();
    let ret_var = var_store.fresh();

    let body = RunLowLevel {
        op,
        args: vec![
            (arg1_var, Var(Symbol::ARG_1)),
            (arg2_var, Var(Symbol::ARG_2)),
        ],
        ret_var,
    };

    defn(
        symbol,
        vec![(arg1_var, Symbol::ARG_1), (arg2_var, Symbol::ARG_2)],
        var_store,
        body,
        ret_var,
    )
}

fn lowlevel_3(symbol: Symbol, op: LowLevel, var_store: &mut VarStore) -> Def {
    let arg1_var = var_store.fresh();
    let arg2_var = var_store.fresh();
    let arg3_var = var_store.fresh();
    let ret_var = var_store.fresh();

    let body = RunLowLevel {
        op,
        args: vec![
            (arg1_var, Var(Symbol::ARG_1)),
            (arg2_var, Var(Symbol::ARG_2)),
            (arg3_var, Var(Symbol::ARG_3)),
        ],
        ret_var,
    };

    defn(
        symbol,
        vec![
            (arg1_var, Symbol::ARG_1),
            (arg2_var, Symbol::ARG_2),
            (arg3_var, Symbol::ARG_3),
        ],
        var_store,
        body,
        ret_var,
    )
}

fn lowlevel_4(symbol: Symbol, op: LowLevel, var_store: &mut VarStore) -> Def {
    let arg1_var = var_store.fresh();
    let arg2_var = var_store.fresh();
    let arg3_var = var_store.fresh();
    let arg4_var = var_store.fresh();
    let ret_var = var_store.fresh();

    let body = RunLowLevel {
        op,
        args: vec![
            (arg1_var, Var(Symbol::ARG_1)),
            (arg2_var, Var(Symbol::ARG_2)),
            (arg3_var, Var(Symbol::ARG_3)),
            (arg4_var, Var(Symbol::ARG_4)),
        ],
        ret_var,
    };

    defn(
        symbol,
        vec![
            (arg1_var, Symbol::ARG_1),
            (arg2_var, Symbol::ARG_2),
            (arg3_var, Symbol::ARG_3),
            (arg4_var, Symbol::ARG_4),
        ],
        var_store,
        body,
        ret_var,
    )
}

fn lowlevel_5(symbol: Symbol, op: LowLevel, var_store: &mut VarStore) -> Def {
    let arg1_var = var_store.fresh();
    let arg2_var = var_store.fresh();
    let arg3_var = var_store.fresh();
    let arg4_var = var_store.fresh();
    let arg5_var = var_store.fresh();
    let ret_var = var_store.fresh();

    let body = RunLowLevel {
        op,
        args: vec![
            (arg1_var, Var(Symbol::ARG_1)),
            (arg2_var, Var(Symbol::ARG_2)),
            (arg3_var, Var(Symbol::ARG_3)),
            (arg4_var, Var(Symbol::ARG_4)),
            (arg5_var, Var(Symbol::ARG_5)),
        ],
        ret_var,
    };

    defn(
        symbol,
        vec![
            (arg1_var, Symbol::ARG_1),
            (arg2_var, Symbol::ARG_2),
            (arg3_var, Symbol::ARG_3),
            (arg4_var, Symbol::ARG_4),
            (arg5_var, Symbol::ARG_5),
        ],
        var_store,
        body,
        ret_var,
    )
}

// Num.toI8 : Int * -> I8
fn num_to_i8(symbol: Symbol, var_store: &mut VarStore) -> Def {
    // Defer to IntCast
    lowlevel_1(symbol, LowLevel::NumIntCast, var_store)
}

// Num.toI16 : Int * -> I16
fn num_to_i16(symbol: Symbol, var_store: &mut VarStore) -> Def {
    // Defer to IntCast
    lowlevel_1(symbol, LowLevel::NumIntCast, var_store)
}

// Num.toI32 : Int * -> I32
fn num_to_i32(symbol: Symbol, var_store: &mut VarStore) -> Def {
    // Defer to IntCast
    lowlevel_1(symbol, LowLevel::NumIntCast, var_store)
}

// Num.toI64 : Int * -> I64
fn num_to_i64(symbol: Symbol, var_store: &mut VarStore) -> Def {
    // Defer to IntCast
    lowlevel_1(symbol, LowLevel::NumIntCast, var_store)
}

// Num.toI128 : Int * -> I128
fn num_to_i128(symbol: Symbol, var_store: &mut VarStore) -> Def {
    // Defer to IntCast
    lowlevel_1(symbol, LowLevel::NumIntCast, var_store)
}

// Num.toU8 : Int * -> U8
fn num_to_u8(symbol: Symbol, var_store: &mut VarStore) -> Def {
    // Defer to IntCast
    lowlevel_1(symbol, LowLevel::NumIntCast, var_store)
}

// Num.toU16 : Int * -> U16
fn num_to_u16(symbol: Symbol, var_store: &mut VarStore) -> Def {
    // Defer to IntCast
    lowlevel_1(symbol, LowLevel::NumIntCast, var_store)
}

// Num.toU32 : Int * -> U32
fn num_to_u32(symbol: Symbol, var_store: &mut VarStore) -> Def {
    // Defer to IntCast
    lowlevel_1(symbol, LowLevel::NumIntCast, var_store)
}

// Num.toU64 : Int * -> U64
fn num_to_u64(symbol: Symbol, var_store: &mut VarStore) -> Def {
    // Defer to IntCast
    lowlevel_1(symbol, LowLevel::NumIntCast, var_store)
}

// Num.toU128 : Int * -> U128
fn num_to_u128(symbol: Symbol, var_store: &mut VarStore) -> Def {
    // Defer to IntCast
    lowlevel_1(symbol, LowLevel::NumIntCast, var_store)
}

// Num.toNat : Int * -> Nat
fn num_to_nat(symbol: Symbol, var_store: &mut VarStore) -> Def {
    // Defer to IntCast
    lowlevel_1(symbol, LowLevel::NumIntCast, var_store)
}

// Num.toF32 : Num * -> F32
fn num_to_f32(symbol: Symbol, var_store: &mut VarStore) -> Def {
    // Defer to NumToFloatCast
    lowlevel_1(symbol, LowLevel::NumToFloatCast, var_store)
}

// Num.toF64 : Num * -> F64
fn num_to_f64(symbol: Symbol, var_store: &mut VarStore) -> Def {
    // Defer to NumToFloatCast
    lowlevel_1(symbol, LowLevel::NumToFloatCast, var_store)
}

fn to_num_checked(symbol: Symbol, var_store: &mut VarStore, lowlevel: LowLevel) -> Def {
    let bool_var = var_store.fresh();
    let num_var_1 = var_store.fresh();
    let num_var_2 = var_store.fresh();
    let ret_var = var_store.fresh();
    let record_var = var_store.fresh();

    // let arg_2 = RunLowLevel NumToXXXChecked arg_1
    // if arg_2.b then
    //   Err OutOfBounds
    // else
    //   Ok arg_2.a
    //
    // "a" and "b" because the lowlevel return value looks like { converted_val: XXX, out_of_bounds: bool },
    // and codegen will sort by alignment, so "a" will be the first key, etc.

    let cont = If {
        branch_var: ret_var,
        cond_var: bool_var,
        branches: vec![(
            // if-condition
            no_region(
                // arg_2.b
                Access {
                    record_var,
                    ext_var: var_store.fresh(),
                    field: "b".into(),
                    field_var: var_store.fresh(),
                    loc_expr: Box::new(no_region(Var(Symbol::ARG_2))),
                },
            ),
            // out of bounds!
            no_region(tag(
                "Err",
                vec![tag("OutOfBounds", Vec::new(), var_store)],
                var_store,
            )),
        )],
        final_else: Box::new(
            // all is well
            no_region(
                // Ok arg_2.a
                tag(
                    "Ok",
                    vec![
                        // arg_2.a
                        Access {
                            record_var,
                            ext_var: var_store.fresh(),
                            field: "a".into(),
                            field_var: num_var_2,
                            loc_expr: Box::new(no_region(Var(Symbol::ARG_2))),
                        },
                    ],
                    var_store,
                ),
            ),
        ),
    };

    // arg_2 = RunLowLevel NumToXXXChecked arg_1
    let def = crate::def::Def {
        loc_pattern: no_region(Pattern::Identifier(Symbol::ARG_2)),
        loc_expr: no_region(RunLowLevel {
            op: lowlevel,
            args: vec![(num_var_1, Var(Symbol::ARG_1))],
            ret_var: record_var,
        }),
        expr_var: record_var,
        pattern_vars: SendMap::default(),
        annotation: None,
    };

    let body = LetNonRec(Box::new(def), Box::new(no_region(cont)));

    defn(
        symbol,
        vec![(num_var_1, Symbol::ARG_1)],
        var_store,
        body,
        ret_var,
    )
}

macro_rules! num_to_checked {
    ($($fn:ident)*) => {$(
        // Num.toXXXChecked : Int * -> Result XXX [OutOfBounds]*
        fn $fn(symbol: Symbol, var_store: &mut VarStore) -> Def {
            // Use the generic `NumToIntChecked`; we'll figure out exactly what layout(s) we need
            // during code generation after types are resolved.
            to_num_checked(symbol, var_store, LowLevel::NumToIntChecked)
        }
    )*}
}

num_to_checked! {
    num_to_i8_checked
    num_to_i16_checked
    num_to_i32_checked
    num_to_i64_checked
    num_to_i128_checked
    num_to_u8_checked
    num_to_u16_checked
    num_to_u32_checked
    num_to_u64_checked
    num_to_u128_checked
    num_to_nat_checked
    num_to_f32_checked
    num_to_f64_checked
}

// Num.toStr : Num a -> Str
fn num_to_str(symbol: Symbol, var_store: &mut VarStore) -> Def {
    let num_var = var_store.fresh();
    let str_var = var_store.fresh();

    let body = RunLowLevel {
        op: LowLevel::NumToStr,
        args: vec![(num_var, Var(Symbol::ARG_1))],
        ret_var: str_var,
    };

    defn(
        symbol,
        vec![(num_var, Symbol::ARG_1)],
        var_store,
        body,
        str_var,
    )
}

/// Bool.isEq : val, val -> Bool
fn bool_eq(symbol: Symbol, var_store: &mut VarStore) -> Def {
    let arg_var = var_store.fresh();
    let bool_var = var_store.fresh();
    let body = RunLowLevel {
        op: LowLevel::Eq,
        args: vec![(arg_var, Var(Symbol::ARG_1)), (arg_var, Var(Symbol::ARG_2))],
        ret_var: bool_var,
    };

    defn(
        symbol,
        vec![(arg_var, Symbol::ARG_1), (arg_var, Symbol::ARG_2)],
        var_store,
        body,
        bool_var,
    )
}

/// Bool.isNotEq : val, val -> Bool
fn bool_neq(symbol: Symbol, var_store: &mut VarStore) -> Def {
    let arg_var = var_store.fresh();
    let bool_var = var_store.fresh();
    let body = RunLowLevel {
        op: LowLevel::NotEq,
        args: vec![(arg_var, Var(Symbol::ARG_1)), (arg_var, Var(Symbol::ARG_2))],
        ret_var: bool_var,
    };

    defn(
        symbol,
        vec![(arg_var, Symbol::ARG_1), (arg_var, Symbol::ARG_2)],
        var_store,
        body,
        bool_var,
    )
}

/// Bool.or : Bool, Bool -> Bool
fn bool_or(symbol: Symbol, var_store: &mut VarStore) -> Def {
    let bool_var = var_store.fresh();
    let body = RunLowLevel {
        op: LowLevel::Or,
        args: vec![
            (bool_var, Var(Symbol::ARG_1)),
            (bool_var, Var(Symbol::ARG_2)),
        ],
        ret_var: bool_var,
    };

    defn(
        symbol,
        vec![(bool_var, Symbol::ARG_1), (bool_var, Symbol::ARG_2)],
        var_store,
        body,
        bool_var,
    )
}

/// Bool.not : Bool -> Bool
fn bool_not(symbol: Symbol, var_store: &mut VarStore) -> Def {
    let bool_var = var_store.fresh();
    let body = RunLowLevel {
        op: LowLevel::Not,
        args: vec![(bool_var, Var(Symbol::ARG_1))],
        ret_var: bool_var,
    };

    defn(
        symbol,
        vec![(bool_var, Symbol::ARG_1)],
        var_store,
        body,
        bool_var,
    )
}

/// Bool.and : Bool, Bool -> Bool
fn bool_and(symbol: Symbol, var_store: &mut VarStore) -> Def {
    let bool_var = var_store.fresh();
    let body = RunLowLevel {
        op: LowLevel::And,
        args: vec![
            (bool_var, Var(Symbol::ARG_1)),
            (bool_var, Var(Symbol::ARG_2)),
        ],
        ret_var: var_store.fresh(),
    };

    defn(
        symbol,
        vec![(bool_var, Symbol::ARG_1), (bool_var, Symbol::ARG_2)],
        var_store,
        body,
        bool_var,
    )
}

fn num_unaryop(symbol: Symbol, var_store: &mut VarStore, op: LowLevel) -> Def {
    let num_var = var_store.fresh();
    let body = RunLowLevel {
        op,
        args: vec![(num_var, Var(Symbol::ARG_1))],
        ret_var: num_var,
    };

    defn(
        symbol,
        vec![(num_var, Symbol::ARG_1)],
        var_store,
        body,
        num_var,
    )
}

/// Num a, Num a -> Num a
fn num_binop(symbol: Symbol, var_store: &mut VarStore, op: LowLevel) -> Def {
    let num_var = var_store.fresh();
    let body = RunLowLevel {
        op,
        args: vec![(num_var, Var(Symbol::ARG_1)), (num_var, Var(Symbol::ARG_2))],
        ret_var: num_var,
    };

    defn(
        symbol,
        vec![(num_var, Symbol::ARG_1), (num_var, Symbol::ARG_2)],
        var_store,
        body,
        num_var,
    )
}

/// Num a, Num a -> b
fn num_num_other_binop(symbol: Symbol, var_store: &mut VarStore, op: LowLevel) -> Def {
    let num_var = var_store.fresh();
    let bool_var = var_store.fresh();
    let body = RunLowLevel {
        op,
        args: vec![(num_var, Var(Symbol::ARG_1)), (num_var, Var(Symbol::ARG_2))],
        ret_var: bool_var,
    };

    defn(
        symbol,
        vec![(num_var, Symbol::ARG_1), (num_var, Symbol::ARG_2)],
        var_store,
        body,
        bool_var,
    )
}

/// Num.add : Num a, Num a -> Num a
fn num_add(symbol: Symbol, var_store: &mut VarStore) -> Def {
    num_binop(symbol, var_store, LowLevel::NumAdd)
}

/// Num.addWrap : Int a, Int a -> Int a
fn num_add_wrap(symbol: Symbol, var_store: &mut VarStore) -> Def {
    num_binop(symbol, var_store, LowLevel::NumAddWrap)
}

fn num_overflow_checked(symbol: Symbol, var_store: &mut VarStore, lowlevel: LowLevel) -> Def {
    let bool_var = var_store.fresh();
    let num_var_1 = var_store.fresh();
    let num_var_2 = var_store.fresh();
    let num_var_3 = var_store.fresh();
    let ret_var = var_store.fresh();
    let record_var = var_store.fresh();

    // let arg_3 = RunLowLevel NumXXXChecked arg_1 arg_2
    //
    // if arg_3.b then
    //  # overflow
    //  Err Overflow
    // else
    //  # all is well
    //  Ok arg_3.a

    let cont = If {
        branch_var: ret_var,
        cond_var: bool_var,
        branches: vec![(
            // if-condition
            no_region(
                // arg_3.b
                Access {
                    record_var,
                    ext_var: var_store.fresh(),
                    field: "b".into(),
                    field_var: var_store.fresh(),
                    loc_expr: Box::new(no_region(Var(Symbol::ARG_3))),
                },
            ),
            // overflow!
            no_region(tag(
                "Err",
                vec![tag("Overflow", Vec::new(), var_store)],
                var_store,
            )),
        )],
        final_else: Box::new(
            // all is well
            no_region(
                // Ok arg_3.a
                tag(
                    "Ok",
                    vec![
                        // arg_3.a
                        Access {
                            record_var,
                            ext_var: var_store.fresh(),
                            field: "a".into(),
                            field_var: num_var_3,
                            loc_expr: Box::new(no_region(Var(Symbol::ARG_3))),
                        },
                    ],
                    var_store,
                ),
            ),
        ),
    };

    // arg_3 = RunLowLevel NumXXXChecked arg_1 arg_2
    let def = crate::def::Def {
        loc_pattern: no_region(Pattern::Identifier(Symbol::ARG_3)),
        loc_expr: no_region(RunLowLevel {
            op: lowlevel,
            args: vec![
                (num_var_1, Var(Symbol::ARG_1)),
                (num_var_2, Var(Symbol::ARG_2)),
            ],
            ret_var: record_var,
        }),
        expr_var: record_var,
        pattern_vars: SendMap::default(),
        annotation: None,
    };

    let body = LetNonRec(Box::new(def), Box::new(no_region(cont)));

    defn(
        symbol,
        vec![(num_var_1, Symbol::ARG_1), (num_var_2, Symbol::ARG_2)],
        var_store,
        body,
        ret_var,
    )
}

/// Num.addChecked : Num a, Num a -> Result (Num a) [Overflow]*
fn num_add_checked(symbol: Symbol, var_store: &mut VarStore) -> Def {
    num_overflow_checked(symbol, var_store, LowLevel::NumAddChecked)
}

/// Num.addSaturated : Int a, Int a -> Int a
fn num_add_saturated(symbol: Symbol, var_store: &mut VarStore) -> Def {
    num_binop(symbol, var_store, LowLevel::NumAddSaturated)
}

/// Num.sub : Num a, Num a -> Num a
fn num_sub(symbol: Symbol, var_store: &mut VarStore) -> Def {
    num_binop(symbol, var_store, LowLevel::NumSub)
}

/// Num.subWrap : Int a, Int a -> Int a
fn num_sub_wrap(symbol: Symbol, var_store: &mut VarStore) -> Def {
    num_binop(symbol, var_store, LowLevel::NumSubWrap)
}

/// Num.subChecked : Num a, Num a -> Result (Num a) [Overflow]*
fn num_sub_checked(symbol: Symbol, var_store: &mut VarStore) -> Def {
    num_overflow_checked(symbol, var_store, LowLevel::NumSubChecked)
}

/// Num.subSaturated : Int a, Int a -> Int a
fn num_sub_saturated(symbol: Symbol, var_store: &mut VarStore) -> Def {
    num_binop(symbol, var_store, LowLevel::NumSubSaturated)
}

/// Num.mul : Num a, Num a -> Num a
fn num_mul(symbol: Symbol, var_store: &mut VarStore) -> Def {
    num_binop(symbol, var_store, LowLevel::NumMul)
}

/// Num.mulWrap : Int a, Int a -> Int a
fn num_mul_wrap(symbol: Symbol, var_store: &mut VarStore) -> Def {
    num_binop(symbol, var_store, LowLevel::NumMulWrap)
}

/// Num.mulSaturated : Num a, Num a -> Num a
fn num_mul_saturated(symbol: Symbol, var_store: &mut VarStore) -> Def {
    num_binop(symbol, var_store, LowLevel::NumMulSaturated)
}

/// Num.mulChecked : Num a, Num a -> Result (Num a) [Overflow]*
fn num_mul_checked(symbol: Symbol, var_store: &mut VarStore) -> Def {
    num_overflow_checked(symbol, var_store, LowLevel::NumMulChecked)
}

/// Num.isGt : Num a, Num a -> Bool
fn num_gt(symbol: Symbol, var_store: &mut VarStore) -> Def {
    num_num_other_binop(symbol, var_store, LowLevel::NumGt)
}

/// Num.isGte : Num a, Num a -> Bool
fn num_gte(symbol: Symbol, var_store: &mut VarStore) -> Def {
    num_num_other_binop(symbol, var_store, LowLevel::NumGte)
}

/// Num.isLt : Num a, Num a -> Bool
fn num_lt(symbol: Symbol, var_store: &mut VarStore) -> Def {
    num_num_other_binop(symbol, var_store, LowLevel::NumLt)
}

/// Num.isLte : Num a, Num a -> Bool
fn num_lte(symbol: Symbol, var_store: &mut VarStore) -> Def {
    num_num_other_binop(symbol, var_store, LowLevel::NumLte)
}

/// Num.compare : Num a, Num a -> [LT, EQ, GT]
fn num_compare(symbol: Symbol, var_store: &mut VarStore) -> Def {
    num_num_other_binop(symbol, var_store, LowLevel::NumCompare)
}

/// Num.sin : Frac -> Frac
fn num_sin(symbol: Symbol, var_store: &mut VarStore) -> Def {
    let frac_var = var_store.fresh();
    let body = RunLowLevel {
        op: LowLevel::NumSin,
        args: vec![(frac_var, Var(Symbol::ARG_1))],
        ret_var: frac_var,
    };

    defn(
        symbol,
        vec![(frac_var, Symbol::ARG_1)],
        var_store,
        body,
        frac_var,
    )
}

/// Num.cos : Frac -> Frac
fn num_cos(symbol: Symbol, var_store: &mut VarStore) -> Def {
    let frac_var = var_store.fresh();
    let body = RunLowLevel {
        op: LowLevel::NumCos,
        args: vec![(frac_var, Var(Symbol::ARG_1))],
        ret_var: frac_var,
    };

    defn(
        symbol,
        vec![(frac_var, Symbol::ARG_1)],
        var_store,
        body,
        frac_var,
    )
}

/// Num.tan : Frac -> Frac
fn num_tan(symbol: Symbol, var_store: &mut VarStore) -> Def {
    let frac_var = var_store.fresh();
    let body = RunLowLevel {
        op: LowLevel::NumDivUnchecked,
        args: vec![
            (
                frac_var,
                RunLowLevel {
                    op: LowLevel::NumSin,
                    args: vec![(frac_var, Var(Symbol::ARG_1))],
                    ret_var: frac_var,
                },
            ),
            (
                frac_var,
                RunLowLevel {
                    op: LowLevel::NumCos,
                    args: vec![(frac_var, Var(Symbol::ARG_1))],
                    ret_var: frac_var,
                },
            ),
        ],
        ret_var: frac_var,
    };

    defn(
        symbol,
        vec![(frac_var, Symbol::ARG_1)],
        var_store,
        body,
        frac_var,
    )
}

/// Num.isZero : Num * -> Bool
fn num_is_zero(symbol: Symbol, var_store: &mut VarStore) -> Def {
    let arg_var = var_store.fresh();
    let bool_var = var_store.fresh();
    let unbound_zero_var = var_store.fresh();

    let body = RunLowLevel {
        op: LowLevel::Eq,
        args: vec![
            (arg_var, Var(Symbol::ARG_1)),
            (arg_var, num(unbound_zero_var, 0, num_no_bound())),
        ],
        ret_var: bool_var,
    };

    defn(
        symbol,
        vec![(arg_var, Symbol::ARG_1)],
        var_store,
        body,
        bool_var,
    )
}

/// Num.isNegative : Num * -> Bool
fn num_is_negative(symbol: Symbol, var_store: &mut VarStore) -> Def {
    let arg_var = var_store.fresh();
    let bool_var = var_store.fresh();
    let unbound_zero_var = var_store.fresh();

    let body = RunLowLevel {
        op: LowLevel::NumGt,
        args: vec![
            (arg_var, num(unbound_zero_var, 0, num_no_bound())),
            (arg_var, Var(Symbol::ARG_1)),
        ],
        ret_var: bool_var,
    };

    defn(
        symbol,
        vec![(arg_var, Symbol::ARG_1)],
        var_store,
        body,
        bool_var,
    )
}

/// Num.isPositive : Num * -> Bool
fn num_is_positive(symbol: Symbol, var_store: &mut VarStore) -> Def {
    let arg_var = var_store.fresh();
    let bool_var = var_store.fresh();
    let unbound_zero_var = var_store.fresh();

    let body = RunLowLevel {
        op: LowLevel::NumGt,
        args: vec![
            (arg_var, Var(Symbol::ARG_1)),
            (arg_var, num(unbound_zero_var, 0, num_no_bound())),
        ],
        ret_var: bool_var,
    };

    defn(
        symbol,
        vec![(arg_var, Symbol::ARG_1)],
        var_store,
        body,
        bool_var,
    )
}

/// Num.isOdd : Num * -> Bool
fn num_is_odd(symbol: Symbol, var_store: &mut VarStore) -> Def {
    let arg_var = var_store.fresh();
    let bool_var = var_store.fresh();
    let unbound_two_var = var_store.fresh();

    let body = RunLowLevel {
        op: LowLevel::Eq,
        args: vec![
            (
                arg_var,
                int::<i128>(var_store.fresh(), var_store.fresh(), 1, int_no_bound()),
            ),
            (
                arg_var,
                RunLowLevel {
                    op: LowLevel::NumRemUnchecked,
                    args: vec![
                        (arg_var, Var(Symbol::ARG_1)),
                        (arg_var, num(unbound_two_var, 2, num_no_bound())),
                    ],
                    ret_var: arg_var,
                },
            ),
        ],
        ret_var: bool_var,
    };

    defn(
        symbol,
        vec![(arg_var, Symbol::ARG_1)],
        var_store,
        body,
        bool_var,
    )
}

/// Num.isEven : Num * -> Bool
fn num_is_even(symbol: Symbol, var_store: &mut VarStore) -> Def {
    let arg_var = var_store.fresh();
    let arg_num_var = var_store.fresh();
    let bool_var = var_store.fresh();

    let body = RunLowLevel {
        op: LowLevel::Eq,
        args: vec![
            (arg_var, num(arg_num_var, 0, num_no_bound())),
            (
                arg_var,
                RunLowLevel {
                    op: LowLevel::NumRemUnchecked,
                    args: vec![
                        (arg_var, Var(Symbol::ARG_1)),
                        (arg_var, num(arg_num_var, 2, num_no_bound())),
                    ],
                    ret_var: arg_var,
                },
            ),
        ],
        ret_var: bool_var,
    };

    defn(
        symbol,
        vec![(arg_var, Symbol::ARG_1)],
        var_store,
        body,
        bool_var,
    )
}

/// Num.toFrac : Num * -> Frac
fn num_to_frac(symbol: Symbol, var_store: &mut VarStore) -> Def {
    let arg_var = var_store.fresh();
    let frac_var = var_store.fresh();

    let body = RunLowLevel {
        op: LowLevel::NumToFrac,
        args: vec![(arg_var, Var(Symbol::ARG_1))],
        ret_var: frac_var,
    };

    defn(
        symbol,
        vec![(arg_var, Symbol::ARG_1)],
        var_store,
        body,
        frac_var,
    )
}

/// Num.sqrt : Frac a -> Frac a
fn num_sqrt(symbol: Symbol, var_store: &mut VarStore) -> Def {
    num_unaryop(symbol, var_store, LowLevel::NumSqrtUnchecked)
}

/// Num.sqrtChecked : Frac a -> Result (Frac a) [SqrtOfNegative]*
fn num_sqrt_checked(symbol: Symbol, var_store: &mut VarStore) -> Def {
    let bool_var = var_store.fresh();
    let frac_var = var_store.fresh();
    let unbound_zero_var = var_store.fresh();
    let precision_var = var_store.fresh();
    let ret_var = var_store.fresh();

    let body = If {
        branch_var: ret_var,
        cond_var: bool_var,
        branches: vec![(
            no_region(RunLowLevel {
                op: LowLevel::NumGte,
                args: vec![
                    (frac_var, Var(Symbol::ARG_1)),
                    (
                        frac_var,
                        frac(unbound_zero_var, precision_var, 0.0, float_no_bound()),
                    ),
                ],
                ret_var: bool_var,
            }),
            no_region(tag(
                "Ok",
                vec![RunLowLevel {
                    op: LowLevel::NumSqrtUnchecked,
                    args: vec![(frac_var, Var(Symbol::ARG_1))],
                    ret_var: frac_var,
                }],
                var_store,
            )),
        )],
        final_else: Box::new(no_region(tag(
            "Err",
            vec![tag("SqrtOfNegative", Vec::new(), var_store)],
            var_store,
        ))),
    };

    defn(
        symbol,
        vec![(frac_var, Symbol::ARG_1)],
        var_store,
        body,
        ret_var,
    )
}

/// Num.log : Frac a -> Frac a
fn num_log(symbol: Symbol, var_store: &mut VarStore) -> Def {
    num_unaryop(symbol, var_store, LowLevel::NumLogUnchecked)
}

/// Num.logChecked : Frac a -> Result (Frac a) [LogNeedsPositive]*
fn num_log_checked(symbol: Symbol, var_store: &mut VarStore) -> Def {
    let bool_var = var_store.fresh();
    let frac_var = var_store.fresh();
    let unbound_zero_var = var_store.fresh();
    let precision_var = var_store.fresh();
    let ret_var = var_store.fresh();

    let body = If {
        branch_var: ret_var,
        cond_var: bool_var,
        branches: vec![(
            no_region(RunLowLevel {
                op: LowLevel::NumGt,
                args: vec![
                    (frac_var, Var(Symbol::ARG_1)),
                    (
                        frac_var,
                        frac(unbound_zero_var, precision_var, 0.0, float_no_bound()),
                    ),
                ],
                ret_var: bool_var,
            }),
            no_region(tag(
                "Ok",
                vec![RunLowLevel {
                    op: LowLevel::NumLogUnchecked,
                    args: vec![(frac_var, Var(Symbol::ARG_1))],
                    ret_var: frac_var,
                }],
                var_store,
            )),
        )],
        final_else: Box::new(no_region(tag(
            "Err",
            vec![tag("LogNeedsPositive", Vec::new(), var_store)],
            var_store,
        ))),
    };

    defn(
        symbol,
        vec![(frac_var, Symbol::ARG_1)],
        var_store,
        body,
        ret_var,
    )
}

/// Num.round : Frac -> Int
fn num_round(symbol: Symbol, var_store: &mut VarStore) -> Def {
    let frac_var = var_store.fresh();
    let int_var = var_store.fresh();

    let body = RunLowLevel {
        op: LowLevel::NumRound,
        args: vec![(frac_var, Var(Symbol::ARG_1))],
        ret_var: int_var,
    };

    defn(
        symbol,
        vec![(frac_var, Symbol::ARG_1)],
        var_store,
        body,
        int_var,
    )
}

/// Num.pow : Frac, Frac -> Frac
fn num_pow(symbol: Symbol, var_store: &mut VarStore) -> Def {
    let frac_var = var_store.fresh();

    let body = RunLowLevel {
        op: LowLevel::NumPow,
        args: vec![
            (frac_var, Var(Symbol::ARG_1)),
            (frac_var, Var(Symbol::ARG_2)),
        ],
        ret_var: frac_var,
    };

    defn(
        symbol,
        vec![(frac_var, Symbol::ARG_1), (frac_var, Symbol::ARG_2)],
        var_store,
        body,
        frac_var,
    )
}

/// Num.ceiling : Frac -> Int
fn num_ceiling(symbol: Symbol, var_store: &mut VarStore) -> Def {
    let frac_var = var_store.fresh();
    let int_var = var_store.fresh();

    let body = RunLowLevel {
        op: LowLevel::NumCeiling,
        args: vec![(frac_var, Var(Symbol::ARG_1))],
        ret_var: int_var,
    };

    defn(
        symbol,
        vec![(frac_var, Symbol::ARG_1)],
        var_store,
        body,
        int_var,
    )
}

/// Num.powInt : Int a, Int a -> Int a
fn num_pow_int(symbol: Symbol, var_store: &mut VarStore) -> Def {
    let int_var = var_store.fresh();

    let body = RunLowLevel {
        op: LowLevel::NumPowInt,
        args: vec![(int_var, Var(Symbol::ARG_1)), (int_var, Var(Symbol::ARG_2))],
        ret_var: int_var,
    };

    defn(
        symbol,
        vec![(int_var, Symbol::ARG_1), (int_var, Symbol::ARG_2)],
        var_store,
        body,
        int_var,
    )
}

/// Num.floor : Frac -> Int
fn num_floor(symbol: Symbol, var_store: &mut VarStore) -> Def {
    let frac_var = var_store.fresh();
    let int_var = var_store.fresh();

    let body = RunLowLevel {
        op: LowLevel::NumFloor,
        args: vec![(frac_var, Var(Symbol::ARG_1))],
        ret_var: int_var,
    };

    defn(
        symbol,
        vec![(frac_var, Symbol::ARG_1)],
        var_store,
        body,
        int_var,
    )
}

/// Num.atan : Frac -> Frac
fn num_atan(symbol: Symbol, var_store: &mut VarStore) -> Def {
    let arg_frac_var = var_store.fresh();
    let ret_frac_var = var_store.fresh();

    let body = RunLowLevel {
        op: LowLevel::NumAtan,
        args: vec![(arg_frac_var, Var(Symbol::ARG_1))],
        ret_var: ret_frac_var,
    };

    defn(
        symbol,
        vec![(arg_frac_var, Symbol::ARG_1)],
        var_store,
        body,
        ret_frac_var,
    )
}

/// Num.acos : Frac -> Frac
fn num_acos(symbol: Symbol, var_store: &mut VarStore) -> Def {
    let arg_frac_var = var_store.fresh();
    let ret_frac_var = var_store.fresh();

    let body = RunLowLevel {
        op: LowLevel::NumAcos,
        args: vec![(arg_frac_var, Var(Symbol::ARG_1))],
        ret_var: ret_frac_var,
    };

    defn(
        symbol,
        vec![(arg_frac_var, Symbol::ARG_1)],
        var_store,
        body,
        ret_frac_var,
    )
}

/// Num.asin : Frac -> Frac
fn num_asin(symbol: Symbol, var_store: &mut VarStore) -> Def {
    let arg_frac_var = var_store.fresh();
    let ret_frac_var = var_store.fresh();

    let body = RunLowLevel {
        op: LowLevel::NumAsin,
        args: vec![(arg_frac_var, Var(Symbol::ARG_1))],
        ret_var: ret_frac_var,
    };

    defn(
        symbol,
        vec![(arg_frac_var, Symbol::ARG_1)],
        var_store,
        body,
        ret_frac_var,
    )
}

/// Num.bytesToU16 : List U8, Nat -> Result U16 [OutOfBounds]
fn num_bytes_to_u16(symbol: Symbol, var_store: &mut VarStore) -> Def {
    num_bytes_to(symbol, var_store, 1, LowLevel::NumBytesToU16)
}

/// Num.bytesToU32 : List U8, Nat -> Result U32 [OutOfBounds]
fn num_bytes_to_u32(symbol: Symbol, var_store: &mut VarStore) -> Def {
    num_bytes_to(symbol, var_store, 3, LowLevel::NumBytesToU32)
}

/// Num.bitwiseAnd : Int a, Int a -> Int a
fn num_bitwise_and(symbol: Symbol, var_store: &mut VarStore) -> Def {
    num_binop(symbol, var_store, LowLevel::NumBitwiseAnd)
}

/// Num.bitwiseXor : Int a, Int a -> Int a
fn num_bitwise_xor(symbol: Symbol, var_store: &mut VarStore) -> Def {
    num_binop(symbol, var_store, LowLevel::NumBitwiseXor)
}

/// Num.bitwiseOr: Int a, Int a -> Int a
fn num_bitwise_or(symbol: Symbol, var_store: &mut VarStore) -> Def {
    num_binop(symbol, var_store, LowLevel::NumBitwiseOr)
}

/// Num.shiftLeftBy: Nat, Int a -> Int a
fn num_shift_left_by(symbol: Symbol, var_store: &mut VarStore) -> Def {
    lowlevel_2(symbol, LowLevel::NumShiftLeftBy, var_store)
}

/// Num.shiftRightBy: Nat, Int a -> Int a
fn num_shift_right_by(symbol: Symbol, var_store: &mut VarStore) -> Def {
    lowlevel_2(symbol, LowLevel::NumShiftRightBy, var_store)
}

/// Num.shiftRightZfBy: Nat, Int a -> Int a
fn num_shift_right_zf_by(symbol: Symbol, var_store: &mut VarStore) -> Def {
    lowlevel_2(symbol, LowLevel::NumShiftRightZfBy, var_store)
}

/// Num.intCast: Int a -> Int b
fn num_int_cast(symbol: Symbol, var_store: &mut VarStore) -> Def {
    lowlevel_1(symbol, LowLevel::NumIntCast, var_store)
}

/// List.isEmpty : List * -> Bool
fn list_is_empty(symbol: Symbol, var_store: &mut VarStore) -> Def {
    let list_var = var_store.fresh();
    let bool_var = var_store.fresh();
    let len_var = Variable::NAT;
    let unbound_zero_var = Variable::NATURAL;

    let body = RunLowLevel {
        op: LowLevel::Eq,
        args: vec![
            (len_var, num(unbound_zero_var, 0, num_no_bound())),
            (
                len_var,
                RunLowLevel {
                    op: LowLevel::ListLen,
                    args: vec![(list_var, Var(Symbol::ARG_1))],
                    ret_var: len_var,
                },
            ),
        ],
        ret_var: bool_var,
    };

    defn(
        symbol,
        vec![(list_var, Symbol::ARG_1)],
        var_store,
        body,
        bool_var,
    )
}

/// Str.split : Str, Str -> List Str
fn str_split(symbol: Symbol, var_store: &mut VarStore) -> Def {
    let str_var = var_store.fresh();
    let ret_list_var = var_store.fresh();

    let body = RunLowLevel {
        op: LowLevel::StrSplit,
        args: vec![(str_var, Var(Symbol::ARG_1)), (str_var, Var(Symbol::ARG_2))],
        ret_var: ret_list_var,
    };

    defn(
        symbol,
        vec![(str_var, Symbol::ARG_1), (str_var, Symbol::ARG_2)],
        var_store,
        body,
        ret_list_var,
    )
}

/// Str.trim : Str -> Str
fn str_trim(symbol: Symbol, var_store: &mut VarStore) -> Def {
    lowlevel_1(symbol, LowLevel::StrTrim, var_store)
}

/// Str.trimLeft : Str -> Str
fn str_trim_left(symbol: Symbol, var_store: &mut VarStore) -> Def {
    lowlevel_1(symbol, LowLevel::StrTrimLeft, var_store)
}

/// Str.trimRight : Str -> Str
fn str_trim_right(symbol: Symbol, var_store: &mut VarStore) -> Def {
    lowlevel_1(symbol, LowLevel::StrTrimRight, var_store)
}

/// Str.toNum : Str -> Result (Num *) [InvalidNumStr]*
fn str_to_num(symbol: Symbol, var_store: &mut VarStore) -> Def {
    let bool_var = var_store.fresh();
    let str_var = var_store.fresh();
    let num_var = var_store.fresh();
    let ret_var = var_store.fresh();
    let record_var = var_store.fresh();

    let errorcode_var = var_store.fresh();

    // let arg_2 = RunLowLevel StrToNum arg_1
    //
    // if arg_2.errorcode then
    //  Err InvalidNumStr
    // else
    //  Ok arg_2.value

    let cont = If {
        branch_var: ret_var,
        cond_var: bool_var,
        branches: vec![(
            // if-condition
            no_region(RunLowLevel {
                op: LowLevel::NumGt,
                args: vec![
                    (
                        errorcode_var,
                        // arg_3.b
                        Access {
                            record_var,
                            ext_var: var_store.fresh(),
                            field: "b_errorcode".into(),
                            field_var: errorcode_var,
                            loc_expr: Box::new(no_region(Var(Symbol::ARG_2))),
                        },
                    ),
                    (
                        errorcode_var,
                        int::<i128>(
                            errorcode_var,
                            Variable::UNSIGNED8,
                            0,
                            IntBound::Exact(IntWidth::U8),
                        ),
                    ),
                ],
                ret_var: bool_var,
            }),
            // overflow!
            no_region(tag(
                "Err",
                vec![tag("InvalidNumStr", Vec::new(), var_store)],
                var_store,
            )),
        )],
        final_else: Box::new(
            // all is well
            no_region(
                // Ok arg_2.value
                tag(
                    "Ok",
                    vec![
                        // arg_3.a
                        Access {
                            record_var,
                            ext_var: var_store.fresh(),
                            field: "a_value".into(),
                            field_var: num_var,
                            loc_expr: Box::new(no_region(Var(Symbol::ARG_2))),
                        },
                    ],
                    var_store,
                ),
            ),
        ),
    };

    let def = crate::def::Def {
        loc_pattern: no_region(Pattern::Identifier(Symbol::ARG_2)),
        loc_expr: no_region(RunLowLevel {
            op: LowLevel::StrToNum,
            args: vec![(str_var, Var(Symbol::ARG_1))],
            ret_var: record_var,
        }),
        expr_var: record_var,
        pattern_vars: SendMap::default(),
        annotation: None,
    };

    let body = LetNonRec(Box::new(def), Box::new(no_region(cont)));

    defn(
        symbol,
        vec![(str_var, Symbol::ARG_1)],
        var_store,
        body,
        ret_var,
    )
}

/// Str.repeat : Str, Nat -> Str
fn str_repeat(symbol: Symbol, var_store: &mut VarStore) -> Def {
    let str_var = var_store.fresh();
    let nat_var = var_store.fresh();

    let body = RunLowLevel {
        op: LowLevel::StrRepeat,
        args: vec![(str_var, Var(Symbol::ARG_1)), (nat_var, Var(Symbol::ARG_2))],
        ret_var: str_var,
    };

    defn(
        symbol,
        vec![(str_var, Symbol::ARG_1), (nat_var, Symbol::ARG_2)],
        var_store,
        body,
        str_var,
    )
}

/// Str.concat : Str, Str -> Str
fn str_concat(symbol: Symbol, var_store: &mut VarStore) -> Def {
    let str_var = var_store.fresh();

    let body = RunLowLevel {
        op: LowLevel::StrConcat,
        args: vec![(str_var, Var(Symbol::ARG_1)), (str_var, Var(Symbol::ARG_2))],
        ret_var: str_var,
    };

    defn(
        symbol,
        vec![(str_var, Symbol::ARG_1), (str_var, Symbol::ARG_2)],
        var_store,
        body,
        str_var,
    )
}

/// Str.joinWith : List Str, Str -> Str
fn str_join_with(symbol: Symbol, var_store: &mut VarStore) -> Def {
    let list_str_var = var_store.fresh();
    let str_var = var_store.fresh();

    let body = RunLowLevel {
        op: LowLevel::StrJoinWith,
        args: vec![
            (list_str_var, Var(Symbol::ARG_1)),
            (str_var, Var(Symbol::ARG_2)),
        ],
        ret_var: str_var,
    };

    defn(
        symbol,
        vec![(list_str_var, Symbol::ARG_1), (str_var, Symbol::ARG_2)],
        var_store,
        body,
        str_var,
    )
}

/// Str.isEmpty : Str -> Bool
fn str_is_empty(symbol: Symbol, var_store: &mut VarStore) -> Def {
    let str_var = var_store.fresh();
    let bool_var = var_store.fresh();

    let body = RunLowLevel {
        op: LowLevel::StrIsEmpty,
        args: vec![(str_var, Var(Symbol::ARG_1))],
        ret_var: bool_var,
    };

    defn(
        symbol,
        vec![(str_var, Symbol::ARG_1)],
        var_store,
        body,
        bool_var,
    )
}

/// Str.startsWith : Str, Str -> Bool
fn str_starts_with(symbol: Symbol, var_store: &mut VarStore) -> Def {
    lowlevel_2(symbol, LowLevel::StrStartsWith, var_store)
}

/// Str.startsWithCodePt : Str, U32 -> Bool
fn str_starts_with_code_point(symbol: Symbol, var_store: &mut VarStore) -> Def {
    lowlevel_2(symbol, LowLevel::StrStartsWithCodePt, var_store)
}

/// Str.endsWith : Str, Str -> Bool
fn str_ends_with(symbol: Symbol, var_store: &mut VarStore) -> Def {
    let str_var = var_store.fresh();
    let bool_var = var_store.fresh();

    let body = RunLowLevel {
        op: LowLevel::StrEndsWith,
        args: vec![(str_var, Var(Symbol::ARG_1)), (str_var, Var(Symbol::ARG_2))],
        ret_var: bool_var,
    };

    defn(
        symbol,
        vec![(str_var, Symbol::ARG_1), (str_var, Symbol::ARG_2)],
        var_store,
        body,
        bool_var,
    )
}

/// Str.countGraphemes : Str -> Int
fn str_count_graphemes(symbol: Symbol, var_store: &mut VarStore) -> Def {
    let str_var = var_store.fresh();
    let int_var = var_store.fresh();

    let body = RunLowLevel {
        op: LowLevel::StrCountGraphemes,
        args: vec![(str_var, Var(Symbol::ARG_1))],
        ret_var: int_var,
    };

    defn(
        symbol,
        vec![(str_var, Symbol::ARG_1)],
        var_store,
        body,
        int_var,
    )
}

/// Str.fromUtf8 : List U8 -> Result Str [BadUtf8 { byteIndex : Nat, problem : Utf8Problem  } }]*
fn str_from_utf8(symbol: Symbol, var_store: &mut VarStore) -> Def {
    let bytes_var = var_store.fresh();
    let bool_var = var_store.fresh();
    let record_var = var_store.fresh();
    let ret_var = var_store.fresh();

    // let arg_2 = RunLowLevel FromUtf8 arg_1
    //
    // arg_2 :
    //   { a : Bool   -- isOk
    //   , b : String -- result_str
    //   , c : Nat    -- problem_byte_index
    //   , d : I8     -- problem_code
    //   }
    //
    // if arg_2.a then
    //  # all is well
    //  Ok arg_2.str
    // else
    //  # problem
    //  Err (BadUtf8 { byteIndex: arg_2.byteIndex, problem : arg_2.problem })

    let def = crate::def::Def {
        loc_pattern: no_region(Pattern::Identifier(Symbol::ARG_2)),
        loc_expr: no_region(RunLowLevel {
            op: LowLevel::StrFromUtf8,
            args: vec![(bytes_var, Var(Symbol::ARG_1))],
            ret_var: record_var,
        }),
        expr_var: record_var,
        pattern_vars: SendMap::default(),
        annotation: None,
    };

    let cont = If {
        branch_var: ret_var,
        cond_var: bool_var,
        branches: vec![(
            // if-condition
            no_region(
                // arg_2.c -> Bool
                Access {
                    record_var,
                    ext_var: var_store.fresh(),
                    field: "c_isOk".into(),
                    field_var: var_store.fresh(),
                    loc_expr: Box::new(no_region(Var(Symbol::ARG_2))),
                },
            ),
            // all is good
            no_region(tag(
                "Ok",
                // arg_2.a -> Str
                vec![Access {
                    record_var,
                    ext_var: var_store.fresh(),
                    field: "b_str".into(),
                    field_var: var_store.fresh(),
                    loc_expr: Box::new(no_region(Var(Symbol::ARG_2))),
                }],
                var_store,
            )),
        )],
        final_else: Box::new(
            // bad!!
            no_region(tag(
                "Err",
                vec![tag(
                    "BadUtf8",
                    vec![
                        Access {
                            record_var,
                            ext_var: var_store.fresh(),
                            field: "d_problem".into(),
                            field_var: var_store.fresh(),
                            loc_expr: Box::new(no_region(Var(Symbol::ARG_2))),
                        },
                        Access {
                            record_var,
                            ext_var: var_store.fresh(),
                            field: "a_byteIndex".into(),
                            field_var: var_store.fresh(),
                            loc_expr: Box::new(no_region(Var(Symbol::ARG_2))),
                        },
                    ],
                    var_store,
                )],
                var_store,
            )),
        ),
    };

    let body = LetNonRec(Box::new(def), Box::new(no_region(cont)));

    defn(
        symbol,
        vec![(bytes_var, Symbol::ARG_1)],
        var_store,
        body,
        ret_var,
    )
}
/// Str.fromUtf8Range : List U8, { start : Nat, count : Nat } -> Result Str [BadUtf8 { byteIndex : Nat, problem : Utf8Problem  } }]*
fn str_from_utf8_range(symbol: Symbol, var_store: &mut VarStore) -> Def {
    let bytes_var = var_store.fresh();
    let bool_var = var_store.fresh();
    let arg_record_var = var_store.fresh();
    let ll_record_var = var_store.fresh();
    let ret_var = var_store.fresh();

    // let arg_3 = RunLowLevel FromUtf8Range arg_1 arg_2
    //
    // arg_3 :
    //   { a : Bool   -- isOk
    //   , b : String -- result_str
    //   , c : Nat    -- problem_byte_index
    //   , d : I8     -- problem_code
    //   }
    //
    // if arg_3.a then
    //  Ok arg_3.str
    // else
    //  Err (BadUtf8 { byteIndex: arg_3.byteIndex, problem : arg_3.problem })

    let def = crate::def::Def {
        loc_pattern: no_region(Pattern::Identifier(Symbol::ARG_3)),
        loc_expr: no_region(RunLowLevel {
            op: LowLevel::StrFromUtf8Range,
            args: vec![
                (bytes_var, Var(Symbol::ARG_1)),
                (arg_record_var, Var(Symbol::ARG_2)),
            ],
            ret_var: ll_record_var,
        }),
        expr_var: ll_record_var,
        pattern_vars: SendMap::default(),
        annotation: None,
    };

    let cont = If {
        branch_var: ret_var,
        cond_var: bool_var,
        branches: vec![(
            // if-condition
            no_region(
                // arg_2.c -> Bool
                Access {
                    record_var: ll_record_var,
                    ext_var: var_store.fresh(),
                    field: "c_isOk".into(),
                    field_var: var_store.fresh(),
                    loc_expr: Box::new(no_region(Var(Symbol::ARG_3))),
                },
            ),
            // all is good
            no_region(tag(
                "Ok",
                // arg_2.a -> Str
                vec![Access {
                    record_var: ll_record_var,
                    ext_var: var_store.fresh(),
                    field: "b_str".into(),
                    field_var: var_store.fresh(),
                    loc_expr: Box::new(no_region(Var(Symbol::ARG_3))),
                }],
                var_store,
            )),
        )],
        final_else: Box::new(
            // bad!!
            no_region(tag(
                "Err",
                vec![tag(
                    "BadUtf8",
                    vec![
                        Access {
                            record_var: ll_record_var,
                            ext_var: var_store.fresh(),
                            field: "d_problem".into(),
                            field_var: var_store.fresh(),
                            loc_expr: Box::new(no_region(Var(Symbol::ARG_3))),
                        },
                        Access {
                            record_var: ll_record_var,
                            ext_var: var_store.fresh(),
                            field: "a_byteIndex".into(),
                            field_var: var_store.fresh(),
                            loc_expr: Box::new(no_region(Var(Symbol::ARG_3))),
                        },
                    ],
                    var_store,
                )],
                var_store,
            )),
        ),
    };

    let roc_result = LetNonRec(Box::new(def), Box::new(no_region(cont)));

    // Only do the business with the let if we're in bounds!

    let bounds_var = var_store.fresh();
    let bounds_bool = var_store.fresh();
    let add_var = var_store.fresh();

    let body = If {
        cond_var: bounds_bool,
        branch_var: ret_var,
        branches: vec![(
            no_region(RunLowLevel {
                op: LowLevel::NumLte,
                args: vec![
                    (
                        bounds_var,
                        RunLowLevel {
                            op: LowLevel::NumAdd,
                            args: vec![
                                (
                                    add_var,
                                    Access {
                                        record_var: arg_record_var,
                                        ext_var: var_store.fresh(),
                                        field: "start".into(),
                                        field_var: var_store.fresh(),
                                        loc_expr: Box::new(no_region(Var(Symbol::ARG_2))),
                                    },
                                ),
                                (
                                    add_var,
                                    Access {
                                        record_var: arg_record_var,
                                        ext_var: var_store.fresh(),
                                        field: "count".into(),
                                        field_var: var_store.fresh(),
                                        loc_expr: Box::new(no_region(Var(Symbol::ARG_2))),
                                    },
                                ),
                            ],
                            ret_var: add_var,
                        },
                    ),
                    (
                        bounds_var,
                        RunLowLevel {
                            op: LowLevel::ListLen,
                            args: vec![(bytes_var, Var(Symbol::ARG_1))],
                            ret_var: bounds_var,
                        },
                    ),
                ],
                ret_var: bounds_bool,
            }),
            no_region(roc_result),
        )],
        final_else: Box::new(
            // else-branch
            no_region(
                // Err
                tag(
                    "Err",
                    vec![tag("OutOfBounds", Vec::new(), var_store)],
                    var_store,
                ),
            ),
        ),
    };

    defn(
        symbol,
        vec![(bytes_var, Symbol::ARG_1), (arg_record_var, Symbol::ARG_2)],
        var_store,
        body,
        ret_var,
    )
}

/// Str.toUtf8 : Str -> List U8
fn str_to_utf8(symbol: Symbol, var_store: &mut VarStore) -> Def {
    lowlevel_1(symbol, LowLevel::StrToUtf8, var_store)
}

/// List.concat : List elem, List elem -> List elem
fn list_concat(symbol: Symbol, var_store: &mut VarStore) -> Def {
    let list_var = var_store.fresh();

    let body = RunLowLevel {
        op: LowLevel::ListConcat,
        args: vec![
            (list_var, Var(Symbol::ARG_1)),
            (list_var, Var(Symbol::ARG_2)),
        ],
        ret_var: list_var,
    };

    defn(
        symbol,
        vec![(list_var, Symbol::ARG_1), (list_var, Symbol::ARG_2)],
        var_store,
        body,
        list_var,
    )
}

/// List.len : List a -> Nat
fn list_len(symbol: Symbol, var_store: &mut VarStore) -> Def {
    lowlevel_1(symbol, LowLevel::ListLen, var_store)
}

/// List.withCapacity : Nat -> List a
fn list_with_capacity(symbol: Symbol, var_store: &mut VarStore) -> Def {
    lowlevel_1(symbol, LowLevel::ListWithCapacity, var_store)
}

/// List.getUnsafe : List elem, Int -> elem
fn list_get_unsafe(symbol: Symbol, var_store: &mut VarStore) -> Def {
    lowlevel_2(symbol, LowLevel::ListGetUnsafe, var_store)
}

/// List.replaceUnsafe : List elem, Nat, elem -> { list: List elem, value: elem }
fn list_replace_unsafe(symbol: Symbol, var_store: &mut VarStore) -> Def {
    lowlevel_3(symbol, LowLevel::ListReplaceUnsafe, var_store)
}

/// List.swap : List elem, Nat, Nat -> List elem
fn list_swap(symbol: Symbol, var_store: &mut VarStore) -> Def {
    let list_var = var_store.fresh();
    let index1_var = var_store.fresh();
    let index2_var = var_store.fresh();

    let body = RunLowLevel {
        op: LowLevel::ListSwap,
        args: vec![
            (list_var, Var(Symbol::ARG_1)),
            (index1_var, Var(Symbol::ARG_2)),
            (index2_var, Var(Symbol::ARG_3)),
        ],
        ret_var: list_var,
    };

    defn(
        symbol,
        vec![
            (list_var, Symbol::ARG_1),
            (index1_var, Symbol::ARG_2),
            (index2_var, Symbol::ARG_3),
        ],
        var_store,
        body,
        list_var,
    )
}

/// List.sublist : List elem, { start : Nat, len : Nat } -> List elem
fn list_sublist(symbol: Symbol, var_store: &mut VarStore) -> Def {
    let list_var = var_store.fresh();
    let rec_var = var_store.fresh();

    let sym_list = Symbol::ARG_1;
    let sym_rec = Symbol::ARG_2;

    let start_var = var_store.fresh();
    let len_var = var_store.fresh();

    let get_start = Access {
        record_var: rec_var,
        ext_var: var_store.fresh(),
        field_var: var_store.fresh(),
        loc_expr: Box::new(no_region(Var(sym_rec))),
        field: "start".into(),
    };

    let get_len = Access {
        record_var: rec_var,
        ext_var: var_store.fresh(),
        field_var: var_store.fresh(),
        loc_expr: Box::new(no_region(Var(sym_rec))),
        field: "len".into(),
    };

    let body = RunLowLevel {
        op: LowLevel::ListSublist,
        args: vec![
            (list_var, Var(sym_list)),
            (start_var, get_start),
            (len_var, get_len),
        ],
        ret_var: list_var,
    };

    defn(
        symbol,
        vec![(list_var, sym_list), (rec_var, sym_rec)],
        var_store,
        body,
        list_var,
    )
}

/// List.split : List elem, Nat -> { before: List elem, others: List elem }
fn list_split(symbol: Symbol, var_store: &mut VarStore) -> Def {
    let list_var = var_store.fresh();
    let index_var = var_store.fresh();

    let list_sym = Symbol::ARG_1;
    let index_sym = Symbol::ARG_2;

    let clos_sym = Symbol::LIST_SPLIT_CLOS;
    let clos_start_sym = Symbol::ARG_3;
    let clos_len_sym = Symbol::ARG_4;

    let clos_fun_var = var_store.fresh();
    let clos_start_var = var_store.fresh();
    let clos_len_var = var_store.fresh();
    let clos_ret_var = var_store.fresh();

    let ret_var = var_store.fresh();
    let zero = int::<i128>(
        index_var,
        Variable::NATURAL,
        0,
        IntBound::Exact(IntWidth::Nat),
    );

    let clos = Closure(ClosureData {
        function_type: clos_fun_var,
        closure_type: var_store.fresh(),
        return_type: clos_ret_var,
        name: clos_sym,
        recursive: Recursive::NotRecursive,
        captured_symbols: vec![(list_sym, clos_ret_var)],
        arguments: vec![
            (
                clos_start_var,
                AnnotatedMark::new(var_store),
                no_region(Pattern::Identifier(clos_start_sym)),
            ),
            (
                clos_len_var,
                AnnotatedMark::new(var_store),
                no_region(Pattern::Identifier(clos_len_sym)),
            ),
        ],
        loc_body: {
            Box::new(no_region(RunLowLevel {
                op: LowLevel::ListSublist,
                args: vec![
                    (clos_ret_var, Var(list_sym)),
                    (clos_start_var, Var(clos_start_sym)),
                    (clos_len_var, Var(clos_len_sym)),
                ],
                ret_var: clos_ret_var,
            }))
        },
    });

    let fun = Box::new((
        clos_fun_var,
        no_region(clos),
        var_store.fresh(),
        clos_ret_var,
    ));

    let get_before = Call(
        fun.clone(),
        vec![
            (index_var, no_region(zero)),
            (index_var, no_region(Var(index_sym))),
        ],
        CalledVia::Space,
    );

    let get_list_len = RunLowLevel {
        op: LowLevel::ListLen,
        args: vec![(list_var, Var(list_sym))],
        ret_var: index_var,
    };

    let get_others_len = RunLowLevel {
        op: LowLevel::NumSubWrap,
        args: vec![(index_var, get_list_len), (index_var, Var(index_sym))],
        ret_var: index_var,
    };

    let get_others = Call(
        fun,
        vec![
            (index_var, no_region(Var(index_sym))),
            (index_var, no_region(get_others_len)),
        ],
        CalledVia::Space,
    );

    let before = Field {
        var: clos_ret_var,
        region: Region::zero(),
        loc_expr: Box::new(no_region(get_before)),
    };
    let others = Field {
        var: clos_ret_var,
        region: Region::zero(),
        loc_expr: Box::new(no_region(get_others)),
    };

    let body = record(
        vec![("before".into(), before), ("others".into(), others)],
        var_store,
    );

    defn(
        symbol,
        vec![(list_var, list_sym), (index_var, index_sym)],
        var_store,
        body,
        ret_var,
    )
}

/// List.drop : List elem, Nat -> List elem
fn list_drop(symbol: Symbol, var_store: &mut VarStore) -> Def {
    let list_var = var_store.fresh();
    let len_var = var_store.fresh();

    let get_list_len = RunLowLevel {
        op: LowLevel::ListLen,
        args: vec![(list_var, Var(Symbol::ARG_1))],
        ret_var: len_var,
    };

    let get_len = RunLowLevel {
        op: LowLevel::NumSubWrap,
        args: vec![(len_var, get_list_len), (len_var, Var(Symbol::ARG_2))],
        ret_var: len_var,
    };

    let body = RunLowLevel {
        op: LowLevel::ListSublist,
        args: vec![
            (list_var, Var(Symbol::ARG_1)),
            (len_var, Var(Symbol::ARG_2)),
            (len_var, get_len),
        ],
        ret_var: list_var,
    };

    defn(
        symbol,
        vec![(list_var, Symbol::ARG_1), (len_var, Symbol::ARG_2)],
        var_store,
        body,
        list_var,
    )
}

/// List.dropAt : List elem, Nat -> List elem
fn list_drop_at(symbol: Symbol, var_store: &mut VarStore) -> Def {
    lowlevel_2(symbol, LowLevel::ListDropAt, var_store)
}

/// List.append : List elem, elem -> List elem
fn list_append(symbol: Symbol, var_store: &mut VarStore) -> Def {
    let list_var = var_store.fresh();
    let elem_var = var_store.fresh();

    let body = RunLowLevel {
        op: LowLevel::ListAppend,
        args: vec![
            (list_var, Var(Symbol::ARG_1)),
            (elem_var, Var(Symbol::ARG_2)),
        ],
        ret_var: list_var,
    };

    defn(
        symbol,
        vec![(list_var, Symbol::ARG_1), (elem_var, Symbol::ARG_2)],
        var_store,
        body,
        list_var,
    )
}

/// List.prepend : List elem, elem -> List elem
fn list_prepend(symbol: Symbol, var_store: &mut VarStore) -> Def {
    let list_var = var_store.fresh();
    let elem_var = var_store.fresh();

    let body = RunLowLevel {
        op: LowLevel::ListPrepend,
        args: vec![
            (list_var, Var(Symbol::ARG_1)),
            (elem_var, Var(Symbol::ARG_2)),
        ],
        ret_var: list_var,
    };

    defn(
        symbol,
        vec![(list_var, Symbol::ARG_1), (elem_var, Symbol::ARG_2)],
        var_store,
        body,
        list_var,
    )
}

<<<<<<< HEAD
/// List.keepIf : List elem, (elem -> Bool) -> List elem
fn list_keep_if(symbol: Symbol, var_store: &mut VarStore) -> Def {
    let list_var = var_store.fresh();
    let func_var = var_store.fresh();

    let body = RunLowLevel {
        op: LowLevel::ListKeepIf,
        args: vec![
            (list_var, Var(Symbol::ARG_1)),
            (func_var, Var(Symbol::ARG_2)),
        ],
        ret_var: list_var,
    };

    defn(
        symbol,
        vec![(list_var, Symbol::ARG_1), (func_var, Symbol::ARG_2)],
        var_store,
        body,
        list_var,
    )
}

/// List.keepOks : List before, (before -> Result after *) -> List after
fn list_keep_oks(symbol: Symbol, var_store: &mut VarStore) -> Def {
    lowlevel_2(symbol, LowLevel::ListKeepOks, var_store)
}

/// List.keepErrs: List before, (before -> Result * after) -> List after
fn list_keep_errs(symbol: Symbol, var_store: &mut VarStore) -> Def {
    lowlevel_2(symbol, LowLevel::ListKeepErrs, var_store)
=======
/// List.walk : List elem, state, (state, elem -> state) -> state
fn list_walk(symbol: Symbol, var_store: &mut VarStore) -> Def {
    lowlevel_3(symbol, LowLevel::ListWalk, var_store)
}

/// List.walkBackwards : List elem, state, (state, elem -> state) -> state
fn list_walk_backwards(symbol: Symbol, var_store: &mut VarStore) -> Def {
    lowlevel_3(symbol, LowLevel::ListWalkBackwards, var_store)
}

/// List.walkUntil : List elem, state, (state, elem -> [Continue state, Stop state]) -> state
fn list_walk_until(symbol: Symbol, var_store: &mut VarStore) -> Def {
    lowlevel_3(symbol, LowLevel::ListWalkUntil, var_store)
>>>>>>> af0e0d99
}

/// List.map : List before, (before -> after) -> List after
fn list_map(symbol: Symbol, var_store: &mut VarStore) -> Def {
    lowlevel_2(symbol, LowLevel::ListMap, var_store)
}

/// List.mapWithIndex : List before, (before, Nat -> after) -> List after
fn list_map_with_index(symbol: Symbol, var_store: &mut VarStore) -> Def {
    lowlevel_2(symbol, LowLevel::ListMapWithIndex, var_store)
}

/// List.map2 : List a, List b, (a, b -> c) -> List c
fn list_map2(symbol: Symbol, var_store: &mut VarStore) -> Def {
    lowlevel_3(symbol, LowLevel::ListMap2, var_store)
}

/// List.map3 : List a, List b, List c, (a, b, c -> d) -> List d
fn list_map3(symbol: Symbol, var_store: &mut VarStore) -> Def {
    lowlevel_4(symbol, LowLevel::ListMap3, var_store)
}

/// List.map4 : List a, List b, List c, List d, (a, b, c, d -> e) -> List e
fn list_map4(symbol: Symbol, var_store: &mut VarStore) -> Def {
    lowlevel_5(symbol, LowLevel::ListMap4, var_store)
}

/// List.sortWith : List a, (a, a -> Ordering) -> List a
fn list_sort_with(symbol: Symbol, var_store: &mut VarStore) -> Def {
    lowlevel_2(symbol, LowLevel::ListSortWith, var_store)
}

/// List.isUnique : List * -> Bool
fn list_is_unique(symbol: Symbol, var_store: &mut VarStore) -> Def {
    lowlevel_1(symbol, LowLevel::ListIsUnique, var_store)
}

/// Dict.len : Dict * * -> Nat
fn dict_len(symbol: Symbol, var_store: &mut VarStore) -> Def {
    let arg1_var = var_store.fresh();
    let ret_var = Variable::NAT;

    let body = RunLowLevel {
        op: LowLevel::DictSize,
        args: vec![(arg1_var, Var(Symbol::ARG_1))],
        ret_var,
    };

    defn(
        symbol,
        vec![(arg1_var, Symbol::ARG_1)],
        var_store,
        body,
        ret_var,
    )
}

/// Dict.empty : Dict * *
fn dict_empty(symbol: Symbol, var_store: &mut VarStore) -> Def {
    let dict_var = var_store.fresh();
    let body = RunLowLevel {
        op: LowLevel::DictEmpty,
        args: vec![],
        ret_var: dict_var,
    };

    Def {
        annotation: None,
        expr_var: dict_var,
        loc_expr: Loc::at_zero(body),
        loc_pattern: Loc::at_zero(Pattern::Identifier(symbol)),
        pattern_vars: SendMap::default(),
    }
}

/// Dict.single : k, v -> Dict k v
fn dict_single(symbol: Symbol, var_store: &mut VarStore) -> Def {
    let key_var = var_store.fresh();
    let value_var = var_store.fresh();
    let dict_var = var_store.fresh();

    let empty = RunLowLevel {
        op: LowLevel::DictEmpty,
        args: vec![],
        ret_var: dict_var,
    };

    let body = RunLowLevel {
        op: LowLevel::DictInsert,
        args: vec![
            (dict_var, empty),
            (key_var, Var(Symbol::ARG_1)),
            (value_var, Var(Symbol::ARG_2)),
        ],
        ret_var: dict_var,
    };

    defn(
        symbol,
        vec![(key_var, Symbol::ARG_1), (value_var, Symbol::ARG_2)],
        var_store,
        body,
        dict_var,
    )
}

/// Dict.insert : Dict k v, k, v -> Dict k v
fn dict_insert(symbol: Symbol, var_store: &mut VarStore) -> Def {
    lowlevel_3(symbol, LowLevel::DictInsert, var_store)
}

/// Dict.remove : Dict k v, k -> Dict k v
fn dict_remove(symbol: Symbol, var_store: &mut VarStore) -> Def {
    lowlevel_2(symbol, LowLevel::DictRemove, var_store)
}

/// Dict.contains : Dict k v, k -> Bool
fn dict_contains(symbol: Symbol, var_store: &mut VarStore) -> Def {
    lowlevel_2(symbol, LowLevel::DictContains, var_store)
}

/// Dict.get : Dict k v, k -> Result v [KeyNotFound]*
fn dict_get(symbol: Symbol, var_store: &mut VarStore) -> Def {
    let arg_dict = Symbol::ARG_1;
    let arg_key = Symbol::ARG_2;

    let temp_record = Symbol::DICT_GET_RESULT;

    let bool_var = var_store.fresh();
    let flag_var = var_store.fresh();
    let key_var = var_store.fresh();
    let dict_var = var_store.fresh();
    let value_var = var_store.fresh();
    let ret_var = var_store.fresh();

    let temp_record_var = var_store.fresh();
    let ext_var1 = var_store.fresh();
    let ext_var2 = var_store.fresh();

    // NOTE DictGetUnsafe returns a { flag: Bool, value: v }
    // when the flag is True, the value is found and defined;
    // otherwise it is not and `Dict.get` should return `Err ...`
    let def_body = RunLowLevel {
        op: LowLevel::DictGetUnsafe,
        args: vec![(dict_var, Var(arg_dict)), (key_var, Var(arg_key))],
        ret_var: temp_record_var,
    };

    let def = Def {
        annotation: None,
        expr_var: temp_record_var,
        loc_expr: Loc::at_zero(def_body),
        loc_pattern: Loc::at_zero(Pattern::Identifier(temp_record)),
        pattern_vars: Default::default(),
    };

    let get_value = Access {
        record_var: temp_record_var,
        ext_var: ext_var1,
        field_var: value_var,
        loc_expr: Box::new(no_region(Var(temp_record))),
        field: "value".into(),
    };

    let get_flag = Access {
        record_var: temp_record_var,
        ext_var: ext_var2,
        field_var: flag_var,
        loc_expr: Box::new(no_region(Var(temp_record))),
        field: "zflag".into(),
    };

    let make_ok = tag("Ok", vec![get_value], var_store);

    let make_err = tag(
        "Err",
        vec![tag("KeyNotFound", Vec::new(), var_store)],
        var_store,
    );

    let inspect = If {
        cond_var: bool_var,
        branch_var: ret_var,
        branches: vec![(
            // if-condition
            no_region(get_flag),
            no_region(make_ok),
        )],
        final_else: Box::new(no_region(make_err)),
    };

    let body = LetNonRec(Box::new(def), Box::new(no_region(inspect)));

    defn(
        symbol,
        vec![(dict_var, Symbol::ARG_1), (key_var, Symbol::ARG_2)],
        var_store,
        body,
        ret_var,
    )
}

/// Dict.keys : Dict k v -> List k
fn dict_keys(symbol: Symbol, var_store: &mut VarStore) -> Def {
    lowlevel_1(symbol, LowLevel::DictKeys, var_store)
}

/// Dict.values : Dict k v -> List v
fn dict_values(symbol: Symbol, var_store: &mut VarStore) -> Def {
    lowlevel_1(symbol, LowLevel::DictValues, var_store)
}

/// Dict.union : Dict k v, Dict k v -> Dict k v
fn dict_union(symbol: Symbol, var_store: &mut VarStore) -> Def {
    lowlevel_2(symbol, LowLevel::DictUnion, var_store)
}

/// Dict.difference : Dict k v, Dict k v -> Dict k v
fn dict_difference(symbol: Symbol, var_store: &mut VarStore) -> Def {
    lowlevel_2(symbol, LowLevel::DictDifference, var_store)
}

/// Dict.intersection : Dict k v, Dict k v -> Dict k v
fn dict_intersection(symbol: Symbol, var_store: &mut VarStore) -> Def {
    lowlevel_2(symbol, LowLevel::DictIntersection, var_store)
}

/// Dict.walk : Dict k v, state, (state, k, v -> state) -> state
fn dict_walk(symbol: Symbol, var_store: &mut VarStore) -> Def {
    lowlevel_3(symbol, LowLevel::DictWalk, var_store)
}

/// Set.empty : Set *
fn set_empty(symbol: Symbol, var_store: &mut VarStore) -> Def {
    let set_var = var_store.fresh();
    let body = RunLowLevel {
        op: LowLevel::DictEmpty,
        args: vec![],
        ret_var: set_var,
    };

    Def {
        annotation: None,
        expr_var: set_var,
        loc_expr: Loc::at_zero(body),
        loc_pattern: Loc::at_zero(Pattern::Identifier(symbol)),
        pattern_vars: SendMap::default(),
    }
}

/// Set.single : k -> Set k
fn set_single(symbol: Symbol, var_store: &mut VarStore) -> Def {
    let key_var = var_store.fresh();
    let set_var = var_store.fresh();
    let value_var = Variable::EMPTY_RECORD;

    let empty = RunLowLevel {
        op: LowLevel::DictEmpty,
        args: vec![],
        ret_var: set_var,
    };

    let body = RunLowLevel {
        op: LowLevel::DictInsert,
        args: vec![
            (set_var, empty),
            (key_var, Var(Symbol::ARG_1)),
            (value_var, EmptyRecord),
        ],
        ret_var: set_var,
    };

    defn(
        symbol,
        vec![(key_var, Symbol::ARG_1)],
        var_store,
        body,
        set_var,
    )
}

/// Set.len : Set * -> Nat
fn set_len(symbol: Symbol, var_store: &mut VarStore) -> Def {
    lowlevel_1(symbol, LowLevel::DictSize, var_store)
}

/// Dict.union : Dict k v, Dict k v -> Dict k v
fn set_union(symbol: Symbol, var_store: &mut VarStore) -> Def {
    lowlevel_2(symbol, LowLevel::DictUnion, var_store)
}

/// Dict.difference : Dict k v, Dict k v -> Dict k v
fn set_difference(symbol: Symbol, var_store: &mut VarStore) -> Def {
    lowlevel_2(symbol, LowLevel::DictDifference, var_store)
}

/// Dict.intersection : Dict k v, Dict k v -> Dict k v
fn set_intersection(symbol: Symbol, var_store: &mut VarStore) -> Def {
    lowlevel_2(symbol, LowLevel::DictIntersection, var_store)
}

/// Set.toList : Set k -> List k
fn set_to_list(symbol: Symbol, var_store: &mut VarStore) -> Def {
    dict_keys(symbol, var_store)
}

/// Set.fromList : List k -> Set k
fn set_from_list(symbol: Symbol, var_store: &mut VarStore) -> Def {
    lowlevel_1(symbol, LowLevel::SetFromList, var_store)
}

/// Set.toDict : Set k -> Dict k {}
fn set_to_dict(symbol: Symbol, var_store: &mut VarStore) -> Def {
    lowlevel_1(symbol, LowLevel::SetToDict, var_store)
}

/// Set.insert : Set k, k -> Set k
fn set_insert(symbol: Symbol, var_store: &mut VarStore) -> Def {
    let dict_var = var_store.fresh();
    let key_var = var_store.fresh();
    let val_var = Variable::EMPTY_RECORD;

    let body = RunLowLevel {
        op: LowLevel::DictInsert,
        args: vec![
            (dict_var, Var(Symbol::ARG_1)),
            (key_var, Var(Symbol::ARG_2)),
            (val_var, EmptyRecord),
        ],
        ret_var: dict_var,
    };

    defn(
        symbol,
        vec![(dict_var, Symbol::ARG_1), (key_var, Symbol::ARG_2)],
        var_store,
        body,
        dict_var,
    )
}

/// Set.remove : Set k, k -> Set k
fn set_remove(symbol: Symbol, var_store: &mut VarStore) -> Def {
    dict_remove(symbol, var_store)
}

/// Set.remove : Set k, k -> Set k
fn set_contains(symbol: Symbol, var_store: &mut VarStore) -> Def {
    dict_contains(symbol, var_store)
}

/// Set.walk : Set k,  (accum, k -> accum), accum -> accum
fn set_walk(symbol: Symbol, var_store: &mut VarStore) -> Def {
    let dict_var = var_store.fresh();
    let func_var = var_store.fresh();
    let key_var = var_store.fresh();
    let accum_var = var_store.fresh();
    let wrapper_var = var_store.fresh();

    let user_function = Box::new((
        func_var,
        no_region(Var(Symbol::ARG_3)),
        var_store.fresh(),
        accum_var,
    ));

    let call_func = Call(
        user_function,
        vec![
            (accum_var, no_region(Var(Symbol::ARG_5))),
            (key_var, no_region(Var(Symbol::ARG_6))),
        ],
        CalledVia::Space,
    );

    let wrapper = Closure(ClosureData {
        function_type: wrapper_var,
        closure_type: var_store.fresh(),
        return_type: accum_var,
        name: Symbol::SET_WALK_USER_FUNCTION,
        recursive: Recursive::NotRecursive,
        captured_symbols: vec![(Symbol::ARG_3, func_var)],
        arguments: vec![
            (
                accum_var,
                AnnotatedMark::new(var_store),
                no_region(Pattern::Identifier(Symbol::ARG_5)),
            ),
            (
                key_var,
                AnnotatedMark::new(var_store),
                no_region(Pattern::Identifier(Symbol::ARG_6)),
            ),
            (
                Variable::EMPTY_RECORD,
                AnnotatedMark::new(var_store),
                no_region(Pattern::Underscore),
            ),
        ],
        loc_body: Box::new(no_region(call_func)),
    });

    let body = RunLowLevel {
        op: LowLevel::DictWalk,
        args: vec![
            (dict_var, Var(Symbol::ARG_1)),
            (accum_var, Var(Symbol::ARG_2)),
            (wrapper_var, wrapper),
        ],
        ret_var: accum_var,
    };

    defn(
        symbol,
        vec![
            (dict_var, Symbol::ARG_1),
            (accum_var, Symbol::ARG_2),
            (func_var, Symbol::ARG_3),
        ],
        var_store,
        body,
        accum_var,
    )
}

/// Num.rem : Int a, Int a -> Int a
fn num_rem(symbol: Symbol, var_store: &mut VarStore) -> Def {
    num_binop(symbol, var_store, LowLevel::NumRemUnchecked)
}

/// Num.remChecked : Int a, Int a -> Result (Int a) [DivByZero]*
fn num_rem_checked(symbol: Symbol, var_store: &mut VarStore) -> Def {
    let num_var = var_store.fresh();
    let unbound_zero_var = var_store.fresh();
    let bool_var = var_store.fresh();
    let ret_var = var_store.fresh();

    let body = If {
        branch_var: ret_var,
        cond_var: bool_var,
        branches: vec![(
            // if condition
            no_region(
                // Num.isNeq arg2 0
                RunLowLevel {
                    op: LowLevel::NotEq,
                    args: vec![
                        (num_var, Var(Symbol::ARG_2)),
                        (num_var, num(unbound_zero_var, 0, num_no_bound())),
                    ],
                    ret_var: bool_var,
                },
            ),
            // arg1 was not zero
            no_region(
                // Ok (Int.#remUnsafe arg1 arg2)
                tag(
                    "Ok",
                    vec![
                        // Num.#remUnsafe arg1 arg2
                        RunLowLevel {
                            op: LowLevel::NumRemUnchecked,
                            args: vec![
                                (num_var, Var(Symbol::ARG_1)),
                                (num_var, Var(Symbol::ARG_2)),
                            ],
                            ret_var: num_var,
                        },
                    ],
                    var_store,
                ),
            ),
        )],
        final_else: Box::new(no_region(tag(
            "Err",
            vec![tag("DivByZero", Vec::new(), var_store)],
            var_store,
        ))),
    };

    defn(
        symbol,
        vec![(num_var, Symbol::ARG_1), (num_var, Symbol::ARG_2)],
        var_store,
        body,
        ret_var,
    )
}

/// Num.isMultipleOf : Int a, Int a -> Bool
fn num_is_multiple_of(symbol: Symbol, var_store: &mut VarStore) -> Def {
    lowlevel_2(symbol, LowLevel::NumIsMultipleOf, var_store)
}

/// Num.neg : Num a -> Num a
fn num_neg(symbol: Symbol, var_store: &mut VarStore) -> Def {
    let num_var = var_store.fresh();

    let body = RunLowLevel {
        op: LowLevel::NumNeg,
        args: vec![(num_var, Var(Symbol::ARG_1))],
        ret_var: num_var,
    };

    defn(
        symbol,
        vec![(num_var, Symbol::ARG_1)],
        var_store,
        body,
        num_var,
    )
}

/// Num.abs : Num a -> Num a
fn num_abs(symbol: Symbol, var_store: &mut VarStore) -> Def {
    let num_var = var_store.fresh();

    let body = RunLowLevel {
        op: LowLevel::NumAbs,
        args: vec![(num_var, Var(Symbol::ARG_1))],
        ret_var: num_var,
    };

    defn(
        symbol,
        vec![(num_var, Symbol::ARG_1)],
        var_store,
        body,
        num_var,
    )
}

/// Num.div : Frac, Frac -> Frac
fn num_div_frac(symbol: Symbol, var_store: &mut VarStore) -> Def {
    num_binop(symbol, var_store, LowLevel::NumDivUnchecked)
}

/// Num.divChecked : Frac, Frac -> Result Frac [DivByZero]*
fn num_div_frac_checked(symbol: Symbol, var_store: &mut VarStore) -> Def {
    let bool_var = var_store.fresh();
    let num_var = var_store.fresh();
    let unbound_zero_var = var_store.fresh();
    let precision_var = var_store.fresh();
    let ret_var = var_store.fresh();

    let body = If {
        branch_var: ret_var,
        cond_var: bool_var,
        branches: vec![(
            // if-condition
            no_region(
                // Num.neq denominator 0
                RunLowLevel {
                    op: LowLevel::NotEq,
                    args: vec![
                        (num_var, Var(Symbol::ARG_2)),
                        (
                            num_var,
                            frac(unbound_zero_var, precision_var, 0.0, float_no_bound()),
                        ),
                    ],
                    ret_var: bool_var,
                },
            ),
            // denominator was not zero
            no_region(
                // Ok (Frac.#divUnchecked numerator denominator)
                tag(
                    "Ok",
                    vec![
                        // Num.#divUnchecked numerator denominator
                        RunLowLevel {
                            op: LowLevel::NumDivUnchecked,
                            args: vec![
                                (num_var, Var(Symbol::ARG_1)),
                                (num_var, Var(Symbol::ARG_2)),
                            ],
                            ret_var: num_var,
                        },
                    ],
                    var_store,
                ),
            ),
        )],
        final_else: Box::new(
            // denominator was zero
            no_region(tag(
                "Err",
                vec![tag("DivByZero", Vec::new(), var_store)],
                var_store,
            )),
        ),
    };

    defn(
        symbol,
        vec![(num_var, Symbol::ARG_1), (num_var, Symbol::ARG_2)],
        var_store,
        body,
        ret_var,
    )
}

/// Num.divTrunc : Int a, Int a -> Int a
fn num_div_trunc(symbol: Symbol, var_store: &mut VarStore) -> Def {
    num_binop(symbol, var_store, LowLevel::NumDivUnchecked)
}

/// Num.divTruncChecked : Int a , Int a -> Result (Int a) [DivByZero]*
fn num_div_trunc_checked(symbol: Symbol, var_store: &mut VarStore) -> Def {
    let bool_var = var_store.fresh();
    let num_var = var_store.fresh();
    let unbound_zero_var = var_store.fresh();
    let unbound_zero_precision_var = var_store.fresh();
    let ret_var = var_store.fresh();

    let body = If {
        branch_var: ret_var,
        cond_var: bool_var,
        branches: vec![(
            // if-condition
            no_region(
                // Num.neq denominator 0
                RunLowLevel {
                    op: LowLevel::NotEq,
                    args: vec![
                        (num_var, Var(Symbol::ARG_2)),
                        (
                            num_var,
                            int::<i128>(
                                unbound_zero_var,
                                unbound_zero_precision_var,
                                0,
                                int_no_bound(),
                            ),
                        ),
                    ],
                    ret_var: bool_var,
                },
            ),
            // denominator was not zero
            no_region(
                // Ok (Int.#divUnchecked numerator denominator)
                tag(
                    "Ok",
                    vec![
                        // Num.#divUnchecked numerator denominator
                        RunLowLevel {
                            op: LowLevel::NumDivUnchecked,
                            args: vec![
                                (num_var, Var(Symbol::ARG_1)),
                                (num_var, Var(Symbol::ARG_2)),
                            ],
                            ret_var: num_var,
                        },
                    ],
                    var_store,
                ),
            ),
        )],
        final_else: Box::new(
            // denominator was zero
            no_region(tag(
                "Err",
                vec![tag("DivByZero", Vec::new(), var_store)],
                var_store,
            )),
        ),
    };

    defn(
        symbol,
        vec![(num_var, Symbol::ARG_1), (num_var, Symbol::ARG_2)],
        var_store,
        body,
        ret_var,
    )
}

/// Num.divCeil : Int a, Int a -> Int a
fn num_div_ceil(symbol: Symbol, var_store: &mut VarStore) -> Def {
    num_binop(symbol, var_store, LowLevel::NumDivCeilUnchecked)
}

/// Num.divCeilChecked : Int a , Int a -> Result (Int a) [DivByZero]*
fn num_div_ceil_checked(symbol: Symbol, var_store: &mut VarStore) -> Def {
    let bool_var = var_store.fresh();
    let num_var = var_store.fresh();
    let unbound_zero_var = var_store.fresh();
    let unbound_zero_precision_var = var_store.fresh();
    let ret_var = var_store.fresh();

    let body = If {
        branch_var: ret_var,
        cond_var: bool_var,
        branches: vec![(
            // if-condition
            no_region(
                // Num.neq denominator 0
                RunLowLevel {
                    op: LowLevel::NotEq,
                    args: vec![
                        (num_var, Var(Symbol::ARG_2)),
                        (
                            num_var,
                            int::<i128>(
                                unbound_zero_var,
                                unbound_zero_precision_var,
                                0,
                                int_no_bound(),
                            ),
                        ),
                    ],
                    ret_var: bool_var,
                },
            ),
            // denominator was not zero
            no_region(
                // Ok (Int.#divUnchecked numerator denominator)
                tag(
                    "Ok",
                    vec![
                        // Num.#divUnchecked numerator denominator
                        RunLowLevel {
                            op: LowLevel::NumDivCeilUnchecked,
                            args: vec![
                                (num_var, Var(Symbol::ARG_1)),
                                (num_var, Var(Symbol::ARG_2)),
                            ],
                            ret_var: num_var,
                        },
                    ],
                    var_store,
                ),
            ),
        )],
        final_else: Box::new(
            // denominator was zero
            no_region(tag(
                "Err",
                vec![tag("DivByZero", Vec::new(), var_store)],
                var_store,
            )),
        ),
    };

    defn(
        symbol,
        vec![(num_var, Symbol::ARG_1), (num_var, Symbol::ARG_2)],
        var_store,
        body,
        ret_var,
    )
}

fn result_map(symbol: Symbol, var_store: &mut VarStore) -> Def {
    let ret_var = var_store.fresh();
    let func_var = var_store.fresh();
    let result_var = var_store.fresh();

    let mut branches = vec![];

    {
        let user_function = Box::new((
            func_var,
            no_region(Var(Symbol::ARG_2)),
            var_store.fresh(),
            var_store.fresh(),
        ));

        let call_func = Call(
            user_function,
            vec![(var_store.fresh(), no_region(Var(Symbol::ARG_5)))],
            CalledVia::Space,
        );

        let tag_name = TagName("Ok".into());

        // ok branch
        let ok = Tag {
            variant_var: var_store.fresh(),
            ext_var: var_store.fresh(),
            name: tag_name.clone(),
            arguments: vec![(var_store.fresh(), no_region(call_func))],
        };

        let pattern = Pattern::AppliedTag {
            whole_var: result_var,
            ext_var: var_store.fresh(),
            tag_name,
            arguments: vec![(
                var_store.fresh(),
                no_region(Pattern::Identifier(Symbol::ARG_5)),
            )],
        };

        let branch = expr::WhenBranch {
            patterns: vec![no_region(pattern)],
            value: no_region(ok),
            guard: None,
            redundant: RedundantMark::new(var_store),
        };

        branches.push(branch);
    }

    {
        // err branch
        let tag_name = TagName("Err".into());

        let err = Tag {
            variant_var: var_store.fresh(),
            ext_var: var_store.fresh(),
            name: tag_name.clone(),
            arguments: vec![(var_store.fresh(), no_region(Var(Symbol::ARG_4)))],
        };

        let pattern = Pattern::AppliedTag {
            whole_var: result_var,
            ext_var: var_store.fresh(),
            tag_name,
            arguments: vec![(
                var_store.fresh(),
                no_region(Pattern::Identifier(Symbol::ARG_4)),
            )],
        };

        let branch = expr::WhenBranch {
            patterns: vec![no_region(pattern)],
            value: no_region(err),
            guard: None,
            redundant: RedundantMark::new(var_store),
        };

        branches.push(branch);
    }

    let body = When {
        cond_var: result_var,
        expr_var: ret_var,
        region: Region::zero(),
        loc_cond: Box::new(no_region(Var(Symbol::ARG_1))),
        branches,
        branches_cond_var: var_store.fresh(),
        exhaustive: ExhaustiveMark::new(var_store),
    };

    defn(
        symbol,
        vec![(result_var, Symbol::ARG_1), (func_var, Symbol::ARG_2)],
        var_store,
        body,
        ret_var,
    )
}

fn result_map_err(symbol: Symbol, var_store: &mut VarStore) -> Def {
    let ret_var = var_store.fresh();
    let func_var = var_store.fresh();
    let result_var = var_store.fresh();

    let mut branches = vec![];

    {
        let user_function = Box::new((
            func_var,
            no_region(Var(Symbol::ARG_2)),
            var_store.fresh(),
            var_store.fresh(),
        ));

        let call_func = Call(
            user_function,
            vec![(var_store.fresh(), no_region(Var(Symbol::ARG_5)))],
            CalledVia::Space,
        );

        let tag_name = TagName("Err".into());

        // ok branch
        let ok = Tag {
            variant_var: var_store.fresh(),
            ext_var: var_store.fresh(),
            name: tag_name.clone(),
            arguments: vec![(var_store.fresh(), no_region(call_func))],
        };

        let pattern = Pattern::AppliedTag {
            whole_var: result_var,
            ext_var: var_store.fresh(),
            tag_name,
            arguments: vec![(
                var_store.fresh(),
                no_region(Pattern::Identifier(Symbol::ARG_5)),
            )],
        };

        let branch = expr::WhenBranch {
            patterns: vec![no_region(pattern)],
            value: no_region(ok),
            guard: None,
            redundant: RedundantMark::new(var_store),
        };

        branches.push(branch);
    }

    {
        // err branch
        let tag_name = TagName("Ok".into());

        let err = Tag {
            variant_var: var_store.fresh(),
            ext_var: var_store.fresh(),
            name: tag_name.clone(),
            arguments: vec![(var_store.fresh(), no_region(Var(Symbol::ARG_4)))],
        };

        let pattern = Pattern::AppliedTag {
            whole_var: result_var,
            ext_var: var_store.fresh(),
            tag_name,
            arguments: vec![(
                var_store.fresh(),
                no_region(Pattern::Identifier(Symbol::ARG_4)),
            )],
        };

        let branch = expr::WhenBranch {
            patterns: vec![no_region(pattern)],
            value: no_region(err),
            guard: None,
            redundant: RedundantMark::new(var_store),
        };

        branches.push(branch);
    }

    let body = When {
        cond_var: result_var,
        expr_var: ret_var,
        region: Region::zero(),
        loc_cond: Box::new(no_region(Var(Symbol::ARG_1))),
        branches,
        branches_cond_var: var_store.fresh(),
        exhaustive: ExhaustiveMark::new(var_store),
    };

    defn(
        symbol,
        vec![(result_var, Symbol::ARG_1), (func_var, Symbol::ARG_2)],
        var_store,
        body,
        ret_var,
    )
}

fn result_with_default(symbol: Symbol, var_store: &mut VarStore) -> Def {
    let ret_var = var_store.fresh();
    let result_var = var_store.fresh();

    let mut branches = vec![];

    {
        // ok branch
        let tag_name = TagName("Ok".into());

        let pattern = Pattern::AppliedTag {
            whole_var: result_var,
            ext_var: var_store.fresh(),
            tag_name,
            arguments: vec![(ret_var, no_region(Pattern::Identifier(Symbol::ARG_3)))],
        };

        let branch = expr::WhenBranch {
            patterns: vec![no_region(pattern)],
            value: no_region(Var(Symbol::ARG_3)),
            guard: None,
            redundant: RedundantMark::new(var_store),
        };

        branches.push(branch);
    }

    {
        // err branch
        let tag_name = TagName("Err".into());

        let pattern = Pattern::AppliedTag {
            whole_var: result_var,
            ext_var: var_store.fresh(),
            tag_name,
            arguments: vec![(var_store.fresh(), no_region(Pattern::Underscore))],
        };

        let branch = expr::WhenBranch {
            patterns: vec![no_region(pattern)],
            value: no_region(Var(Symbol::ARG_2)),
            guard: None,
            redundant: RedundantMark::new(var_store),
        };

        branches.push(branch);
    }

    let body = When {
        cond_var: result_var,
        expr_var: ret_var,
        region: Region::zero(),
        loc_cond: Box::new(no_region(Var(Symbol::ARG_1))),
        branches,
        branches_cond_var: var_store.fresh(),
        exhaustive: ExhaustiveMark::new(var_store),
    };

    defn(
        symbol,
        vec![(result_var, Symbol::ARG_1), (ret_var, Symbol::ARG_2)],
        var_store,
        body,
        ret_var,
    )
}

fn result_is_err(symbol: Symbol, var_store: &mut VarStore) -> Def {
    let ret_var = var_store.fresh();
    let result_var = var_store.fresh();

    let mut branches = vec![];

    {
        // ok branch
        let tag_name = TagName("Ok".into());

        let pattern = Pattern::AppliedTag {
            whole_var: result_var,
            ext_var: var_store.fresh(),
            tag_name,
            arguments: vec![(var_store.fresh(), no_region(Pattern::Underscore))],
        };

        let false_expr = Tag {
            variant_var: var_store.fresh(),
            ext_var: var_store.fresh(),
            name: TagName("False".into()),
            arguments: vec![],
        };

        let branch = expr::WhenBranch {
            patterns: vec![no_region(pattern)],
            value: no_region(false_expr),
            guard: None,
            redundant: RedundantMark::new(var_store),
        };

        branches.push(branch);
    }

    {
        // err branch
        let tag_name = TagName("Err".into());

        let pattern = Pattern::AppliedTag {
            whole_var: result_var,
            ext_var: var_store.fresh(),
            tag_name,
            arguments: vec![(var_store.fresh(), no_region(Pattern::Underscore))],
        };

        let true_expr = Tag {
            variant_var: var_store.fresh(),
            ext_var: var_store.fresh(),
            name: TagName("True".into()),
            arguments: vec![],
        };

        let branch = expr::WhenBranch {
            patterns: vec![no_region(pattern)],
            value: no_region(true_expr),
            guard: None,
            redundant: RedundantMark::new(var_store),
        };

        branches.push(branch);
    }

    let body = When {
        cond_var: result_var,
        expr_var: ret_var,
        region: Region::zero(),
        loc_cond: Box::new(no_region(Var(Symbol::ARG_1))),
        branches,
        branches_cond_var: var_store.fresh(),
        exhaustive: ExhaustiveMark::new(var_store),
    };

    defn(
        symbol,
        vec![(result_var, Symbol::ARG_1)],
        var_store,
        body,
        ret_var,
    )
}

fn result_is_ok(symbol: Symbol, var_store: &mut VarStore) -> Def {
    let ret_var = var_store.fresh();
    let result_var = var_store.fresh();

    let mut branches = vec![];

    {
        // ok branch
        let tag_name = TagName("Ok".into());

        let pattern = Pattern::AppliedTag {
            whole_var: result_var,
            ext_var: var_store.fresh(),
            tag_name,
            arguments: vec![(var_store.fresh(), no_region(Pattern::Underscore))],
        };

        let true_expr = Tag {
            variant_var: var_store.fresh(),
            ext_var: var_store.fresh(),
            name: TagName("True".into()),
            arguments: vec![],
        };

        let branch = expr::WhenBranch {
            patterns: vec![no_region(pattern)],
            value: no_region(true_expr),
            guard: None,
            redundant: RedundantMark::new(var_store),
        };

        branches.push(branch);
    }

    {
        // err branch
        let tag_name = TagName("Err".into());

        let pattern = Pattern::AppliedTag {
            whole_var: result_var,
            ext_var: var_store.fresh(),
            tag_name,
            arguments: vec![(var_store.fresh(), no_region(Pattern::Underscore))],
        };

        let false_expr = Tag {
            variant_var: var_store.fresh(),
            ext_var: var_store.fresh(),
            name: TagName("False".into()),
            arguments: vec![],
        };

        let branch = expr::WhenBranch {
            patterns: vec![no_region(pattern)],
            value: no_region(false_expr),
            guard: None,
            redundant: RedundantMark::new(var_store),
        };

        branches.push(branch);
    }

    let body = When {
        cond_var: result_var,
        expr_var: ret_var,
        region: Region::zero(),
        loc_cond: Box::new(no_region(Var(Symbol::ARG_1))),
        branches,
        branches_cond_var: var_store.fresh(),
        exhaustive: ExhaustiveMark::new(var_store),
    };

    defn(
        symbol,
        vec![(result_var, Symbol::ARG_1)],
        var_store,
        body,
        ret_var,
    )
}

fn result_after(symbol: Symbol, var_store: &mut VarStore) -> Def {
    let ret_var = var_store.fresh();
    let func_var = var_store.fresh();
    let result_var = var_store.fresh();

    let mut branches = vec![];

    {
        let user_function = Box::new((
            func_var,
            no_region(Var(Symbol::ARG_2)),
            var_store.fresh(),
            var_store.fresh(),
        ));

        let call_func = Call(
            user_function,
            vec![(var_store.fresh(), no_region(Var(Symbol::ARG_5)))],
            CalledVia::Space,
        );

        let tag_name = TagName("Ok".into());

        // ok branch
        let ok = call_func;

        let pattern = Pattern::AppliedTag {
            whole_var: result_var,
            ext_var: var_store.fresh(),
            tag_name,
            arguments: vec![(
                var_store.fresh(),
                no_region(Pattern::Identifier(Symbol::ARG_5)),
            )],
        };

        let branch = expr::WhenBranch {
            patterns: vec![no_region(pattern)],
            value: no_region(ok),
            guard: None,
            redundant: RedundantMark::new(var_store),
        };

        branches.push(branch);
    }

    {
        // err branch
        let tag_name = TagName("Err".into());

        let err = Tag {
            variant_var: var_store.fresh(),
            ext_var: var_store.fresh(),
            name: tag_name.clone(),
            arguments: vec![(var_store.fresh(), no_region(Var(Symbol::ARG_4)))],
        };

        let pattern = Pattern::AppliedTag {
            whole_var: result_var,
            ext_var: var_store.fresh(),
            tag_name,
            arguments: vec![(
                var_store.fresh(),
                no_region(Pattern::Identifier(Symbol::ARG_4)),
            )],
        };

        let branch = expr::WhenBranch {
            patterns: vec![no_region(pattern)],
            value: no_region(err),
            guard: None,
            redundant: RedundantMark::new(var_store),
        };

        branches.push(branch);
    }

    let body = When {
        cond_var: result_var,
        expr_var: ret_var,
        region: Region::zero(),
        loc_cond: Box::new(no_region(Var(Symbol::ARG_1))),
        branches,
        branches_cond_var: var_store.fresh(),
        exhaustive: ExhaustiveMark::new(var_store),
    };

    defn(
        symbol,
        vec![(result_var, Symbol::ARG_1), (func_var, Symbol::ARG_2)],
        var_store,
        body,
        ret_var,
    )
}

#[inline(always)]
fn no_region<T>(value: T) -> Loc<T> {
    Loc {
        region: Region::zero(),
        value,
    }
}

#[inline(always)]
fn tag(name: &'static str, args: Vec<Expr>, var_store: &mut VarStore) -> Expr {
    Expr::Tag {
        variant_var: var_store.fresh(),
        ext_var: var_store.fresh(),
        name: TagName(name.into()),
        arguments: args
            .into_iter()
            .map(|expr| (var_store.fresh(), no_region(expr)))
            .collect::<Vec<(Variable, Loc<Expr>)>>(),
    }
}

#[inline(always)]
fn record(fields: Vec<(Lowercase, Field)>, var_store: &mut VarStore) -> Expr {
    let mut send_map = SendMap::default();
    for (k, v) in fields {
        send_map.insert(k, v);
    }
    Expr::Record {
        record_var: var_store.fresh(),
        fields: send_map,
    }
}

#[inline(always)]
fn defn(
    fn_name: Symbol,
    args: Vec<(Variable, Symbol)>,
    var_store: &mut VarStore,
    body: Expr,
    ret_var: Variable,
) -> Def {
    let expr = defn_help(fn_name, args, var_store, body, ret_var);

    Def {
        loc_pattern: Loc {
            region: Region::zero(),
            value: Pattern::Identifier(fn_name),
        },
        loc_expr: Loc {
            region: Region::zero(),
            value: expr,
        },
        expr_var: var_store.fresh(),
        pattern_vars: SendMap::default(),
        annotation: None,
    }
}

#[inline(always)]
fn num_bytes_to(symbol: Symbol, var_store: &mut VarStore, offset: i64, low_level: LowLevel) -> Def {
    let len_var = var_store.fresh();
    let list_var = var_store.fresh();
    let elem_var = var_store.fresh();

    let ret_var = var_store.fresh();
    let bool_var = var_store.fresh();
    let add_var = var_store.fresh();
    let cast_var = var_store.fresh();

    // Perform a bounds check. If it passes, run LowLevel::low_level
    let body = If {
        cond_var: bool_var,
        branch_var: var_store.fresh(),
        branches: vec![(
            // if-condition
            no_region(
                // index + offset < List.len list
                RunLowLevel {
                    op: LowLevel::NumLt,
                    args: vec![
                        (
                            len_var,
                            RunLowLevel {
                                op: LowLevel::NumAdd,
                                args: vec![
                                    (add_var, Var(Symbol::ARG_2)),
                                    (
                                        add_var,
                                        RunLowLevel {
                                            ret_var: cast_var,
                                            args: vec![(
                                                cast_var,
                                                num(var_store.fresh(), offset, num_no_bound()),
                                            )],
                                            op: LowLevel::NumIntCast,
                                        },
                                    ),
                                ],
                                ret_var: add_var,
                            },
                        ),
                        (
                            len_var,
                            RunLowLevel {
                                op: LowLevel::ListLen,
                                args: vec![(list_var, Var(Symbol::ARG_1))],
                                ret_var: len_var,
                            },
                        ),
                    ],
                    ret_var: bool_var,
                },
            ),
            // then-branch
            no_region(
                // Ok
                tag(
                    "Ok",
                    vec![RunLowLevel {
                        op: low_level,
                        args: vec![
                            (list_var, Var(Symbol::ARG_1)),
                            (len_var, Var(Symbol::ARG_2)),
                        ],
                        ret_var: elem_var,
                    }],
                    var_store,
                ),
            ),
        )],
        final_else: Box::new(
            // else-branch
            no_region(
                // Err
                tag(
                    "Err",
                    vec![tag("OutOfBounds", Vec::new(), var_store)],
                    var_store,
                ),
            ),
        ),
    };

    defn(
        symbol,
        vec![(list_var, Symbol::ARG_1), (len_var, Symbol::ARG_2)],
        var_store,
        body,
        ret_var,
    )
}

/// Box.box : a -> Box a
fn box_box(symbol: Symbol, var_store: &mut VarStore) -> Def {
    lowlevel_1(symbol, LowLevel::BoxExpr, var_store)
}

/// Box.unbox : Box a -> a
fn box_unbox(symbol: Symbol, var_store: &mut VarStore) -> Def {
    lowlevel_1(symbol, LowLevel::UnboxExpr, var_store)
}

#[inline(always)]
fn defn_help(
    fn_name: Symbol,
    args: Vec<(Variable, Symbol)>,
    var_store: &mut VarStore,
    body: Expr,
    ret_var: Variable,
) -> Expr {
    use crate::pattern::Pattern::*;

    let closure_args = args
        .into_iter()
        .map(|(var, symbol)| {
            (
                var,
                AnnotatedMark::new(var_store),
                no_region(Identifier(symbol)),
            )
        })
        .collect();

    Closure(ClosureData {
        function_type: var_store.fresh(),
        closure_type: var_store.fresh(),
        return_type: ret_var,
        name: fn_name,
        captured_symbols: Vec::new(),
        recursive: Recursive::NotRecursive,
        arguments: closure_args,
        loc_body: Box::new(no_region(body)),
    })
}

fn num_no_bound() -> NumBound {
    NumBound::None
}

fn int_no_bound() -> IntBound {
    IntBound::None
}

fn float_no_bound() -> FloatBound {
    FloatBound::None
}

#[inline(always)]
fn int<I128>(num_var: Variable, precision_var: Variable, i: I128, bound: IntBound) -> Expr
where
    I128: Into<i128>,
{
    let ii = i.into();
    Int(
        num_var,
        precision_var,
        ii.to_string().into_boxed_str(),
        IntValue::I128(ii.to_ne_bytes()),
        bound,
    )
}

#[inline(always)]
fn frac(num_var: Variable, precision_var: Variable, f: f64, bound: FloatBound) -> Expr {
    Float(
        num_var,
        precision_var,
        f.to_string().into_boxed_str(),
        f,
        bound,
    )
}

#[inline(always)]
fn num<I: Into<i128>>(num_var: Variable, i: I, bound: NumBound) -> Expr {
    let i = i.into();
    Num(
        num_var,
        i.to_string().into_boxed_str(),
        IntValue::I128(i.to_ne_bytes()),
        bound,
    )
}<|MERGE_RESOLUTION|>--- conflicted
+++ resolved
@@ -118,15 +118,6 @@
         LIST_DROP_AT => list_drop_at,
         LIST_SWAP => list_swap,
         LIST_MAP_WITH_INDEX => list_map_with_index,
-<<<<<<< HEAD
-        LIST_KEEP_IF => list_keep_if,
-        LIST_KEEP_OKS => list_keep_oks,
-        LIST_KEEP_ERRS=> list_keep_errs,
-=======
-        LIST_WALK => list_walk,
-        LIST_WALK_BACKWARDS => list_walk_backwards,
-        LIST_WALK_UNTIL => list_walk_until,
->>>>>>> af0e0d99
         LIST_SORT_WITH => list_sort_with,
         LIST_IS_UNIQUE => list_is_unique,
         DICT_LEN => dict_len,
@@ -2375,55 +2366,6 @@
     )
 }
 
-<<<<<<< HEAD
-/// List.keepIf : List elem, (elem -> Bool) -> List elem
-fn list_keep_if(symbol: Symbol, var_store: &mut VarStore) -> Def {
-    let list_var = var_store.fresh();
-    let func_var = var_store.fresh();
-
-    let body = RunLowLevel {
-        op: LowLevel::ListKeepIf,
-        args: vec![
-            (list_var, Var(Symbol::ARG_1)),
-            (func_var, Var(Symbol::ARG_2)),
-        ],
-        ret_var: list_var,
-    };
-
-    defn(
-        symbol,
-        vec![(list_var, Symbol::ARG_1), (func_var, Symbol::ARG_2)],
-        var_store,
-        body,
-        list_var,
-    )
-}
-
-/// List.keepOks : List before, (before -> Result after *) -> List after
-fn list_keep_oks(symbol: Symbol, var_store: &mut VarStore) -> Def {
-    lowlevel_2(symbol, LowLevel::ListKeepOks, var_store)
-}
-
-/// List.keepErrs: List before, (before -> Result * after) -> List after
-fn list_keep_errs(symbol: Symbol, var_store: &mut VarStore) -> Def {
-    lowlevel_2(symbol, LowLevel::ListKeepErrs, var_store)
-=======
-/// List.walk : List elem, state, (state, elem -> state) -> state
-fn list_walk(symbol: Symbol, var_store: &mut VarStore) -> Def {
-    lowlevel_3(symbol, LowLevel::ListWalk, var_store)
-}
-
-/// List.walkBackwards : List elem, state, (state, elem -> state) -> state
-fn list_walk_backwards(symbol: Symbol, var_store: &mut VarStore) -> Def {
-    lowlevel_3(symbol, LowLevel::ListWalkBackwards, var_store)
-}
-
-/// List.walkUntil : List elem, state, (state, elem -> [Continue state, Stop state]) -> state
-fn list_walk_until(symbol: Symbol, var_store: &mut VarStore) -> Def {
-    lowlevel_3(symbol, LowLevel::ListWalkUntil, var_store)
->>>>>>> af0e0d99
-}
-
 /// List.map : List before, (before -> after) -> List after
 fn list_map(symbol: Symbol, var_store: &mut VarStore) -> Def {
     lowlevel_2(symbol, LowLevel::ListMap, var_store)
