use crate::abilities::AbilityMemberData;
use crate::abilities::ImplKey;
use crate::abilities::MemberVariables;
use crate::abilities::PendingMemberType;
use crate::annotation::canonicalize_annotation;
use crate::annotation::find_type_def_symbols;
use crate::annotation::make_apply_symbol;
use crate::annotation::AnnotationFor;
use crate::annotation::IntroducedVariables;
use crate::annotation::OwnedNamedOrAble;
use crate::derive;
use crate::env::Env;
use crate::env::FxMode;
use crate::expr::canonicalize_record;
use crate::expr::get_lookup_symbols;
use crate::expr::AnnotatedMark;
use crate::expr::ClosureData;
use crate::expr::Declarations;
use crate::expr::Expr::{self, *};
use crate::expr::StructAccessorData;
use crate::expr::{canonicalize_expr, Output, Recursive};
use crate::pattern::{canonicalize_def_header_pattern, BindingsFromPattern, Pattern};
use crate::procedure::QualifiedReference;
use crate::procedure::References;
use crate::scope::create_alias;
use crate::scope::SymbolLookup;
use crate::scope::{PendingAbilitiesInScope, Scope};
use roc_collections::ReferenceMatrix;
use roc_collections::VecMap;
use roc_collections::VecSet;
use roc_collections::{ImSet, MutMap, SendMap};
use roc_error_macros::internal_error;
use roc_module::ident::Ident;
use roc_module::ident::Lowercase;
use roc_module::ident::ModuleName;
use roc_module::ident::QualifiedModuleName;
use roc_module::symbol::IdentId;
use roc_module::symbol::ModuleId;
use roc_module::symbol::Symbol;
use roc_parse::ast;
use roc_parse::ast::AssignedField;
use roc_parse::ast::Defs;
use roc_parse::ast::ExtractSpaces;
use roc_parse::ast::TypeHeader;
use roc_parse::ident::Accessor;
use roc_parse::pattern::PatternType;
use roc_problem::can::ShadowKind;
use roc_problem::can::{CycleEntry, Problem, RuntimeError};
use roc_region::all::{Loc, Region};
use roc_types::subs::IllegalCycleMark;
use roc_types::subs::{VarStore, Variable};
use roc_types::types::AliasCommon;
use roc_types::types::AliasKind;
use roc_types::types::AliasVar;
use roc_types::types::IndexOrField;
use roc_types::types::LambdaSet;
use roc_types::types::MemberImpl;
use roc_types::types::OptAbleType;
use roc_types::types::{Alias, Type};
use std::fmt::Debug;
use std::fs;
use std::io::Read;
use std::path::PathBuf;
use std::sync::Arc;

#[derive(Clone, Debug, PartialEq)]
pub struct Def {
    pub loc_pattern: Loc<Pattern>,
    pub loc_expr: Loc<Expr>,
    pub expr_var: Variable,
    pub pattern_vars: SendMap<Symbol, Variable>,
    pub annotation: Option<Annotation>,
    pub kind: DefKind,
}

impl Def {
    pub fn region(&self) -> Region {
        let head_region = match &self.annotation {
            Some(ann) => {
                if ann.region.start() < self.loc_pattern.region.start() {
                    ann.region
                } else {
                    // Happens with annotation-only bodies like foo : T, since `T` is after the
                    // pattern.
                    self.loc_pattern.region
                }
            }
            None => self.loc_pattern.region,
        };
        Region::span_across(&head_region, &self.loc_expr.region)
    }
}

<<<<<<< HEAD
#[derive(Clone, Debug, PartialEq)]
=======
#[derive(Clone, Copy, Debug)]
pub enum DefKind {
    /// A def that introduces identifiers
    Let,
    /// A standalone statement with an fx variable
    Stmt(Variable),
    /// Ignored result, must be effectful
    Ignored(Variable),
}

impl DefKind {
    pub fn map_var<F: Fn(Variable) -> Variable>(self, f: F) -> Self {
        match self {
            DefKind::Let => DefKind::Let,
            DefKind::Stmt(v) => DefKind::Stmt(f(v)),
            DefKind::Ignored(v) => DefKind::Ignored(f(v)),
        }
    }

    pub fn from_pattern(var_store: &mut VarStore, pattern: &Loc<Pattern>) -> Self {
        if BindingsFromPattern::new(pattern)
            .peekable()
            .peek()
            .is_none()
        {
            DefKind::Ignored(var_store.fresh())
        } else {
            DefKind::Let
        }
    }
}

#[derive(Clone, Debug)]
>>>>>>> 22423ca9
pub struct Annotation {
    pub signature: Type,
    pub introduced_variables: IntroducedVariables,
    pub aliases: VecMap<Symbol, Alias>,
    pub region: Region,
}

impl Annotation {
    fn freshen(mut self, var_store: &mut VarStore) -> Self {
        let mut substitutions = MutMap::default();

        for v in self.introduced_variables.lambda_sets.iter_mut() {
            let new = var_store.fresh();
            substitutions.insert(*v, new);

            *v = new;
        }

        self.signature.substitute_variables(&substitutions);

        self
    }

    pub fn convert_to_fn(&mut self, argument_count: usize, var_store: &mut VarStore) {
        let mut arg_types = Vec::with_capacity(argument_count);

        for _ in 0..argument_count {
            let var = var_store.fresh();
            self.introduced_variables.insert_inferred(Loc::at_zero(var));

            arg_types.push(Type::Variable(var));
        }

        self.signature = Type::Function(
            arg_types,
            Box::new(Type::Variable(var_store.fresh())),
            Box::new(self.signature.clone()),
            Box::new(Type::Variable(var_store.fresh())),
        );
    }
}

#[derive(Debug)]
pub(crate) struct CanDefs {
    defs: Vec<Option<Def>>,
    dbgs: ExpectsOrDbgs,
    expects: ExpectsOrDbgs,
    def_ordering: DefOrdering,
    aliases: VecMap<Symbol, Alias>,
}

#[derive(Clone, Debug)]
pub struct ExpectsOrDbgs {
    pub conditions: Vec<Expr>,
    pub regions: Vec<Region>,
    pub preceding_comment: Vec<Region>,
}

impl ExpectsOrDbgs {
    fn with_capacity(capacity: usize) -> Self {
        Self {
            conditions: Vec::with_capacity(capacity),
            regions: Vec::with_capacity(capacity),
            preceding_comment: Vec::with_capacity(capacity),
        }
    }

    fn push(&mut self, loc_can_condition: Loc<Expr>, preceding_comment: Region) {
        self.conditions.push(loc_can_condition.value);
        self.regions.push(loc_can_condition.region);
        self.preceding_comment.push(preceding_comment);
    }
}

/// A Def that has had patterns and type annnotations canonicalized,
/// but no Expr canonicalization has happened yet. Also, it has had spaces
/// and nesting resolved, and knows whether annotations are standalone or not.
#[derive(Debug, Clone)]
enum PendingValueDef<'a> {
    /// A standalone annotation with no body
    AnnotationOnly(Loc<Pattern>, &'a Loc<ast::TypeAnnotation<'a>>),
    /// A body with no type annotation
    Body(Loc<Pattern>, &'a Loc<ast::Expr<'a>>),
    /// A body with a type annotation
    TypedBody(
        &'a Loc<ast::Pattern<'a>>,
        Loc<Pattern>,
        &'a Loc<ast::TypeAnnotation<'a>>,
        &'a Loc<ast::Expr<'a>>,
    ),
    /// Module params from an import
    ImportParams {
        symbol: Symbol,
        variable: Variable,
        loc_pattern: Loc<Pattern>,
        module_id: ModuleId,
        opt_provided: Option<ast::Collection<'a, Loc<AssignedField<'a, ast::Expr<'a>>>>>,
    },
    /// Ingested file
    IngestedFile(
        Loc<Pattern>,
        Option<Loc<ast::TypeAnnotation<'a>>>,
        Loc<ast::StrLiteral<'a>>,
    ),
    /// A standalone statement
    Stmt(&'a Loc<ast::Expr<'a>>),
}

impl PendingValueDef<'_> {
    fn loc_pattern(&self) -> Option<&Loc<Pattern>> {
        match self {
            PendingValueDef::AnnotationOnly(loc_pattern, _) => Some(loc_pattern),
            PendingValueDef::Body(loc_pattern, _) => Some(loc_pattern),
            PendingValueDef::TypedBody(_, loc_pattern, _, _) => Some(loc_pattern),
            PendingValueDef::ImportParams {
                loc_pattern,
                symbol: _,
                variable: _,
                module_id: _,
                opt_provided: _,
            } => Some(loc_pattern),
            PendingValueDef::IngestedFile(loc_pattern, _, _) => Some(loc_pattern),
            PendingValueDef::Stmt(_) => None,
        }
    }
}

#[derive(Debug, Clone)]
struct PendingAbilityMember<'a> {
    name: Loc<Symbol>,
    typ: Loc<ast::TypeAnnotation<'a>>,
}

#[derive(Debug, Clone)]
enum PendingTypeDef<'a> {
    /// A structural type alias, e.g. `Ints : List Int`
    Alias {
        name: Loc<Symbol>,
        vars: Vec<Loc<Lowercase>>,
        ann: &'a Loc<ast::TypeAnnotation<'a>>,
    },

    /// An opaque type alias, e.g. `Age := U32`.
    Opaque {
        name_str: &'a str,
        name: Loc<Symbol>,
        vars: Vec<Loc<Lowercase>>,
        ann: &'a Loc<ast::TypeAnnotation<'a>>,
        derived: Option<&'a Loc<ast::ImplementsAbilities<'a>>>,
    },

    Ability {
        name: Loc<Symbol>,
        members: Vec<PendingAbilityMember<'a>>,
    },

    /// An invalid alias, that is ignored in the rest of the pipeline
    /// e.g. a definition like `MyAlias 1 : Int`
    /// with an incorrect pattern
    InvalidAlias {
        #[allow(dead_code)]
        kind: AliasKind,
        symbol: Symbol,
        region: Region,
    },

    /// An alias with a name that shadows another symbol
    ShadowedAlias,

    /// An invalid ability, that is ignored in the rest of the pipeline.
    /// E.g. a shadowed ability, or with a bad definition.
    InvalidAbility {
        symbol: Symbol,
        region: Region,
    },

    AbilityNotOnToplevel,
    AbilityShadows,
}

impl PendingTypeDef<'_> {
    fn introduction(&self) -> Option<(Symbol, Region)> {
        match self {
            PendingTypeDef::Alias { name, ann, .. } => {
                let region = Region::span_across(&name.region, &ann.region);

                Some((name.value, region))
            }
            PendingTypeDef::Opaque {
                name_str: _,
                name,
                vars: _,
                ann,
                derived,
            } => {
                let end = derived.map(|d| d.region).unwrap_or(ann.region);
                let region = Region::span_across(&name.region, &end);

                Some((name.value, region))
            }
            PendingTypeDef::Ability { name, .. } => Some((name.value, name.region)),
            PendingTypeDef::InvalidAlias { symbol, region, .. } => Some((*symbol, *region)),
            PendingTypeDef::ShadowedAlias { .. } => None,
            PendingTypeDef::InvalidAbility { symbol, region } => Some((*symbol, *region)),
            PendingTypeDef::AbilityNotOnToplevel => None,
            PendingTypeDef::AbilityShadows => None,
        }
    }
}

// See github.com/roc-lang/roc/issues/800 for discussion of the large_enum_variant check.
#[derive(Clone, Debug)]
#[allow(clippy::large_enum_variant)]
pub enum Declaration {
    Declare(Def),
    DeclareRec(Vec<Def>, IllegalCycleMark),
    Builtin(Def),
    Expects(ExpectsOrDbgs),
    /// If we know a cycle is illegal during canonicalization.
    /// Otherwise we will try to detect this during solving; see [`IllegalCycleMark`].
    InvalidCycle(Vec<CycleEntry>),
}

impl Declaration {
    pub fn def_count(&self) -> usize {
        use Declaration::*;
        match self {
            Declare(_) => 1,
            DeclareRec(defs, _) => defs.len(),
            InvalidCycle { .. } => 0,
            Builtin(_) => 0,
            Expects(_) => 0,
        }
    }

    pub fn region(&self) -> Region {
        match self {
            Declaration::Declare(def) => def.region(),
            Declaration::DeclareRec(defs, _) => Region::span_across(
                &defs.first().unwrap().region(),
                &defs.last().unwrap().region(),
            ),
            Declaration::Builtin(def) => def.region(),
            Declaration::InvalidCycle(cycles) => Region::span_across(
                &cycles.first().unwrap().expr_region,
                &cycles.last().unwrap().expr_region,
            ),
            Declaration::Expects(expects) => Region::span_across(
                expects.regions.first().unwrap(),
                expects.regions.last().unwrap(),
            ),
        }
    }
}

/// Returns a topologically sorted sequence of alias/opaque names
fn sort_type_defs_before_introduction(
    referenced_symbols: VecMap<Symbol, Vec<Symbol>>,
) -> Vec<Symbol> {
    let capacity = referenced_symbols.len();
    let mut matrix = ReferenceMatrix::new(capacity);

    let (symbols, referenced) = referenced_symbols.unzip();

    for (index, references) in referenced.iter().enumerate() {
        for referenced in references {
            match symbols.iter().position(|k| k == referenced) {
                None => { /* not defined in this scope */ }
                Some(ref_index) => matrix.set_row_col(index, ref_index, true),
            }
        }
    }

    // find the strongly connected components and their relations
    matrix
        .strongly_connected_components_all()
        .groups()
        .flat_map(|(group, _)| group.iter_ones())
        .map(|index| symbols[index])
        .collect()
}

#[inline(always)]
#[allow(clippy::too_many_arguments)]
fn canonicalize_alias<'a>(
    env: &mut Env<'a>,
    output: &mut Output,
    var_store: &mut VarStore,
    scope: &mut Scope,
    pending_abilities_in_scope: &PendingAbilitiesInScope,

    name: Loc<Symbol>,
    ann: &'a Loc<ast::TypeAnnotation<'a>>,
    vars: &[Loc<Lowercase>],
    kind: AliasKind,
) -> Result<Alias, ()> {
    let symbol = name.value;
    let annotation_for = match kind {
        AliasKind::Structural => AnnotationFor::Alias,
        AliasKind::Opaque => AnnotationFor::Opaque,
    };
    let can_ann = canonicalize_annotation(
        env,
        scope,
        &ann.value,
        ann.region,
        var_store,
        pending_abilities_in_scope,
        annotation_for,
    );

    // Record all the annotation's references in output.references.lookups
    output.references.union_mut(&can_ann.references);

    let mut can_vars: Vec<Loc<AliasVar>> = Vec::with_capacity(vars.len());
    let mut is_phantom = false;

    let IntroducedVariables {
        named,
        able,
        wildcards,
        inferred,
        infer_ext_in_output,
        ..
    } = can_ann.introduced_variables;

    let mut named: Vec<_> = (named.into_iter().map(OwnedNamedOrAble::Named))
        .chain(able.into_iter().map(OwnedNamedOrAble::Able))
        .collect();
    for loc_lowercase in vars.iter() {
        let opt_index = named
            .iter()
            .position(|nv| nv.ref_name() == &loc_lowercase.value);
        match opt_index {
            Some(index) => {
                // This is a valid lowercase rigid var for the type def.
                let named_variable = named.swap_remove(index);
                let var = named_variable.variable();
                let opt_bound_abilities = named_variable.opt_abilities().map(ToOwned::to_owned);
                let name = named_variable.name();

                can_vars.push(Loc {
                    value: AliasVar {
                        name,
                        var,
                        opt_bound_abilities,
                    },
                    region: loc_lowercase.region,
                });
            }
            None => match kind {
                AliasKind::Structural => {
                    is_phantom = true;

                    env.problems.push(Problem::PhantomTypeArgument {
                        typ: symbol,
                        variable_region: loc_lowercase.region,
                        variable_name: loc_lowercase.value.clone(),
                        alias_kind: AliasKind::Structural,
                    });
                }
                AliasKind::Opaque => {
                    // Opaques can have phantom types.
                    can_vars.push(Loc {
                        value: AliasVar {
                            name: loc_lowercase.value.clone(),
                            var: var_store.fresh(),
                            opt_bound_abilities: None,
                        },
                        region: loc_lowercase.region,
                    });
                }
            },
        }
    }

    if is_phantom {
        // Bail out
        return Err(());
    }

    // Report errors for wildcards (*), underscores (_), and named vars that weren't declared.
    let mut no_problems = true;

    if let Some(loc_var) = wildcards.first() {
        env.problems.push(Problem::WildcardNotAllowed {
            typ: symbol,
            num_wildcards: wildcards.len(),
            one_occurrence: loc_var.region,
            kind,
        });

        no_problems = false;
    }

    if let Some(loc_var) = inferred.first() {
        env.problems.push(Problem::UnderscoreNotAllowed {
            typ: symbol,
            num_underscores: inferred.len(),
            one_occurrence: loc_var.region,
            kind,
        });

        no_problems = false;
    }

    if let Some(nv) = named.first() {
        env.problems.push(Problem::UndeclaredTypeVar {
            typ: symbol,
            num_unbound: named.len(),
            one_occurrence: nv.first_seen(),
            kind,
        });

        no_problems = false;
    }

    if no_problems {
        Ok(create_alias(
            symbol,
            name.region,
            can_vars.clone(),
            infer_ext_in_output,
            can_ann.typ,
            kind,
        ))
    } else {
        Err(())
    }
}

#[macro_export]
macro_rules! params_in_abilities_unimplemented {
    ($lookup:expr) => {
        match $lookup.module_params {
            None => $lookup.symbol,
            Some(_) => unimplemented!("params in abilities"),
        }
    };
}

/// Canonicalizes a claimed ability implementation like `{ eq }` or `{ eq: myEq }`.
/// Returns a mapping of the ability member to the implementation symbol.
/// If there was an error, a problem will be recorded and nothing is returned.
fn canonicalize_claimed_ability_impl<'a>(
    env: &mut Env<'a>,
    scope: &mut Scope,
    ability: Symbol,
    loc_impl: &Loc<ast::AssignedField<'a, ast::Expr<'a>>>,
) -> Result<(Symbol, Symbol), ()> {
    let ability_home = ability.module_id();

    match loc_impl.extract_spaces().item {
        AssignedField::LabelOnly(label) => {
            let label_str = label.value;
            let region = label.region;

            let member_symbol =
                match env.qualified_lookup_with_module_id(scope, ability_home, label_str, region) {
                    Ok(lookup) => params_in_abilities_unimplemented!(lookup),
                    Err(_) => {
                        env.problem(Problem::NotAnAbilityMember {
                            ability,
                            name: label_str.to_owned(),
                            region,
                        });

                        return Err(());
                    }
                };

            // There are two options for how the implementation symbol is defined.
            //
            // OPTION-1: The implementation identifier is the only identifier of that name in the
            //           scope. For example,
            //
            //               module []
            //
            //               Hello := {} implements [Encoding.{ toEncoder }]
            //
            //               toEncoder = \@Hello {} -> ...
            //
            //           In this case, we just do a simple lookup in the scope to find our
            //           `toEncoder` impl.
            //
            // OPTION-2: The implementation identifier is a unique shadow of the ability member,
            //           which has also been explicitly imported. For example,
            //
            //               module []
            //
            //               import Encoding exposing [toEncoder]
            //
            //               Hello := {} implements [Encoding.{ toEncoder }]
            //
            //               toEncoder = \@Hello {} -> ...
            //
            //           In this case, we allow the `F` module's `toEncoder` def to shadow
            //           `toEncoder` only to define this specialization's `toEncoder`.
            //
            // To handle both cases, try checking for a shadow first, then check for a direct
            // reference. We want to check for a direct reference second so that if there is a
            // shadow, we won't accidentally grab the imported symbol.
            let opt_impl_symbol =
                (scope.lookup_ability_member_shadow(member_symbol)).or_else(|| {
                    scope
                        .lookup_str(label_str, region)
                        .map(|s| params_in_abilities_unimplemented!(s))
                        .ok()
                });

            match opt_impl_symbol {
                // It's possible that even if we find a symbol it is still only the member
                // definition symbol, for example when the ability is defined in the same
                // module as an implementer:
                //
                //   Eq implements eq : a, a -> U64 where a implements Eq
                //
                //   A := U8 implements [Eq {eq}]
                //
                // So, do a final check that the implementation symbol is not resolved directly
                // to the member.
                Some(impl_symbol) if impl_symbol != member_symbol => {
                    Ok((member_symbol, impl_symbol))
                }
                _ => {
                    env.problem(Problem::ImplementationNotFound {
                        member: member_symbol,
                        region: label.region,
                    });
                    Err(())
                }
            }
        }
        AssignedField::RequiredValue(label, _spaces, value) => {
            let impl_ident = match value.value {
                ast::Expr::Var { module_name, ident } => {
                    if module_name.is_empty() {
                        ident
                    } else {
                        env.problem(Problem::QualifiedAbilityImpl {
                            region: value.region,
                        });
                        return Err(());
                    }
                }
                _ => {
                    env.problem(Problem::AbilityImplNotIdent {
                        region: value.region,
                    });
                    return Err(());
                }
            };
            let impl_region = value.region;

            let member_symbol = match env.qualified_lookup_with_module_id(
                scope,
                ability_home,
                label.value,
                label.region,
            ) {
                Ok(lookup) => params_in_abilities_unimplemented!(lookup),
                Err(_) => {
                    env.problem(Problem::NotAnAbilityMember {
                        ability,
                        name: label.value.to_owned(),
                        region: label.region,
                    });
                    return Err(());
                }
            };

            let impl_symbol = match scope.lookup(&impl_ident.into(), impl_region) {
                Ok(symbol) => params_in_abilities_unimplemented!(symbol),
                Err(err) => {
                    env.problem(Problem::RuntimeError(err));
                    return Err(());
                }
            };

            Ok((member_symbol, impl_symbol))
        }
        AssignedField::OptionalValue(_, _, _) => {
            env.problem(Problem::OptionalAbilityImpl {
                ability,
                region: loc_impl.region,
            });
            Err(())
        }
        AssignedField::SpaceBefore(_, _)
        | AssignedField::SpaceAfter(_, _)
        | AssignedField::IgnoredValue(_, _, _) => {
            internal_error!("unreachable")
        }
    }
}

struct SeparatedMembers {
    not_required: Vec<Symbol>,
    not_implemented: Vec<Symbol>,
}

/// Partitions ability members in a `has [ Ability {...members} ]` clause into the members the
/// opaque type claims to implement but are not part of the ability, and the ones it does not
/// implement.
fn separate_implemented_and_required_members(
    implemented: VecSet<Symbol>,
    required: VecSet<Symbol>,
) -> SeparatedMembers {
    use std::cmp::Ordering;

    let mut implemented = implemented.into_vec();
    let mut required = required.into_vec();

    implemented.sort();
    required.sort();

    let mut implemented = implemented.into_iter().peekable();
    let mut required = required.into_iter().peekable();

    let mut not_required = vec![];
    let mut not_implemented = vec![];

    loop {
        // Equal => both required and implemented
        // Less => implemented but not required
        // Greater => required but not implemented

        let ord = match (implemented.peek(), required.peek()) {
            (Some(implemented), Some(required)) => Some(implemented.cmp(required)),
            (Some(_), None) => Some(Ordering::Less),
            (None, Some(_)) => Some(Ordering::Greater),
            (None, None) => None,
        };

        match ord {
            Some(Ordering::Less) => {
                not_required.push(implemented.next().unwrap());
            }
            Some(Ordering::Greater) => {
                not_implemented.push(required.next().unwrap());
            }
            Some(Ordering::Equal) => {
                _ = implemented.next().unwrap();
                _ = required.next().unwrap();
            }
            None => break,
        }
    }

    SeparatedMembers {
        not_required,
        not_implemented,
    }
}

type DerivedDef<'a> = Loc<PendingValue<'a>>;

struct CanonicalizedOpaque<'a> {
    opaque_def: Alias,
    derived_defs: Vec<DerivedDef<'a>>,
}

#[inline(always)]
#[allow(clippy::too_many_arguments)]
fn canonicalize_opaque<'a>(
    env: &mut Env<'a>,
    output: &mut Output,
    var_store: &mut VarStore,
    scope: &mut Scope,
    pending_abilities_in_scope: &PendingAbilitiesInScope,

    name: Loc<Symbol>,
    name_str: &'a str,
    ann: &'a Loc<ast::TypeAnnotation<'a>>,
    vars: &[Loc<Lowercase>],
    has_abilities: Option<&'a Loc<ast::ImplementsAbilities<'a>>>,
) -> Result<CanonicalizedOpaque<'a>, ()> {
    let alias = canonicalize_alias(
        env,
        output,
        var_store,
        scope,
        pending_abilities_in_scope,
        name,
        ann,
        vars,
        AliasKind::Opaque,
    )?;

    let mut references = References::new();

    let mut derived_defs = Vec::new();
    if let Some(has_abilities) = has_abilities {
        let has_abilities = has_abilities.value.collection();

        let mut derived_abilities = vec![];

        for has_ability in has_abilities.items {
            let region = has_ability.region;
            let (ability, opt_impls) = match has_ability.value.extract_spaces().item {
                ast::ImplementsAbility::ImplementsAbility { ability, impls } => (ability, impls),
                _ => internal_error!("spaces not extracted"),
            };

            let ability_region = ability.region;

            // Op := {} has [Eq]
            let (ability, members) = match ability.value {
                ast::TypeAnnotation::Apply(module_name, ident, []) => {
                    match make_apply_symbol(env, region, scope, module_name, ident, &mut references)
                    {
                        Ok(ability) => {
                            let opt_members = scope
                                .abilities_store
                                .members_of_ability(ability)
                                .map(|members| members.iter().copied().collect())
                                .or_else(|| pending_abilities_in_scope.get(&ability).cloned());

                            if let Some(members) = opt_members {
                                // This is an ability we already imported into the scope,
                                // or which is also undergoing canonicalization at the moment.
                                (ability, members)
                            } else {
                                env.problem(Problem::NotAnAbility(ability_region));
                                continue;
                            }
                        }
                        Err(_) => {
                            // This is bad apply; an error will have been reported for it
                            // already.
                            continue;
                        }
                    }
                }
                _ => {
                    // Register the problem but keep going.
                    env.problem(Problem::NotAnAbility(ability_region));
                    continue;
                }
            };

            if let Some(impls) = opt_impls {
                let mut impl_map: VecMap<Symbol, Loc<MemberImpl>> = VecMap::default();

                // First up canonicalize all the claimed implementations, building a map of ability
                // member -> implementation.
                for loc_impl in impls.extract_spaces().item.items {
                    let (member, impl_symbol) =
                        match canonicalize_claimed_ability_impl(env, scope, ability, loc_impl) {
                            Ok((member, impl_symbol)) => (member, impl_symbol),
                            Err(()) => continue,
                        };

                    // Did the user claim this implementation for a specialization of a different
                    // type? e.g.
                    //
                    //   A implements [Hash {hash: myHash}]
                    //   B implements [Hash {hash: myHash}]
                    //
                    // If so, that's an error and we drop the impl for this opaque type.
                    let member_impl = match scope.abilities_store.impl_key(impl_symbol) {
                        Some(ImplKey {
                            opaque,
                            ability_member,
                        }) => {
                            env.problem(Problem::OverloadedSpecialization {
                                overload: loc_impl.region,
                                original_opaque: *opaque,
                                ability_member: *ability_member,
                            });
                            MemberImpl::Error
                        }
                        None => MemberImpl::Impl(impl_symbol),
                    };

                    // Did the user already claim an implementation for the ability member for this
                    // type previously? (e.g. Hash {hash: hash1, hash: hash2})
                    let opt_old_impl_symbol =
                        impl_map.insert(member, Loc::at(loc_impl.region, member_impl));

                    if let Some(old_impl_symbol) = opt_old_impl_symbol {
                        env.problem(Problem::DuplicateImpl {
                            original: old_impl_symbol.region,
                            duplicate: loc_impl.region,
                        });
                    }
                }

                // Check that the members this opaque claims to implement corresponds 1-to-1 with
                // the members the ability offers.
                let SeparatedMembers {
                    not_required,
                    not_implemented,
                } = separate_implemented_and_required_members(
                    impl_map.iter().map(|(member, _)| *member).collect(),
                    members,
                );

                if !not_required.is_empty() {
                    // Implementing something that's not required is a recoverable error, we don't
                    // need to skip association of the implemented abilities. Just remove the
                    // unneeded members.
                    for sym in not_required.iter() {
                        impl_map.remove(sym);
                    }

                    env.problem(Problem::ImplementsNonRequired {
                        region,
                        ability,
                        not_required,
                    });
                }

                if !not_implemented.is_empty() {
                    // We'll generate runtime errors for the members that are needed but
                    // unspecified.
                    for sym in not_implemented.iter() {
                        impl_map.insert(*sym, Loc::at_zero(MemberImpl::Error));
                    }

                    env.problem(Problem::DoesNotImplementAbility {
                        region,
                        ability,
                        not_implemented,
                    });
                }

                let impls = impl_map
                    .into_iter()
                    .map(|(member, def)| (member, def.value));

                scope
                    .abilities_store
                    .register_declared_implementations(name.value, impls);
            } else if let Some((_, members)) = ability.derivable_ability() {
                let num_members = members.len();

                derived_defs.reserve(num_members);

                let mut impls = Vec::with_capacity(num_members);
                for &member in members.iter() {
                    let (derived_impl, impl_pat, impl_body) =
                        derive::synthesize_member_impl(env, scope, name_str, member);

                    let derived_def = Loc::at(
                        derive::DERIVED_REGION,
                        PendingValue::Def(PendingValueDef::Body(impl_pat, impl_body)),
                    );

                    impls.push((member, MemberImpl::Impl(derived_impl)));
                    derived_defs.push(derived_def);
                }

                scope
                    .abilities_store
                    .register_declared_implementations(name.value, impls);

                derived_abilities.push(Loc::at(ability_region, ability));
            } else {
                // There was no record specified of functions to use for
                // members, but also this isn't a builtin ability, so we don't
                // know how to auto-derive it.
                env.problem(Problem::IllegalDerivedAbility(region));
            }
        }

        if !derived_abilities.is_empty() {
            // Fresh instance of this opaque to be checked for derivability during solving.
            let fresh_inst = Type::DelayedAlias(AliasCommon {
                symbol: name.value,
                type_arguments: alias
                    .type_variables
                    .iter()
                    .map(|alias_var| {
                        Loc::at(
                            alias_var.region,
                            OptAbleType {
                                typ: Type::Variable(var_store.fresh()),
                                opt_abilities: alias_var.value.opt_bound_abilities.clone(),
                            },
                        )
                    })
                    .collect(),
                lambda_set_variables: alias
                    .lambda_set_variables
                    .iter()
                    .map(|_| LambdaSet(Type::Variable(var_store.fresh())))
                    .collect(),
                infer_ext_in_output_types: alias
                    .infer_ext_in_output_variables
                    .iter()
                    .map(|_| Type::Variable(var_store.fresh()))
                    .collect(),
            });

            let old = output
                .pending_derives
                .insert(name.value, (fresh_inst, derived_abilities));

            debug_assert!(old.is_none());
        }
    }

    output.references.union_mut(&references);

    Ok(CanonicalizedOpaque {
        opaque_def: alias,
        derived_defs,
    })
}

#[inline(always)]
pub(crate) fn canonicalize_defs<'a>(
    env: &mut Env<'a>,
    mut output: Output,
    var_store: &mut VarStore,
    scope: &mut Scope,
    loc_defs: &'a mut roc_parse::ast::Defs<'a>,
    pattern_type: PatternType,
) -> (
    CanDefs,
    Output,
    MutMap<Symbol, Region>,
    Vec<IntroducedImport>,
) {
    // Canonicalizing defs while detecting shadowing involves a multi-step process:
    //
    // 1. Go through each of the patterns.
    // 2. For each identifier pattern, get the scope.symbol() for the ident. (That symbol will use the home module for its module.)
    // 3. If that symbol is already in scope, then we're about to shadow it. Error!
    // 4. Otherwise, add it to the scope immediately, so we can detect shadowing within the same
    //    pattern (e.g. (Foo a a) = ...)
    // 5. Add this canonicalized pattern and its corresponding ast::Expr to pending_exprs.
    // 5. Once every pattern has been processed and added to scope, go back and canonicalize the exprs from
    //    pending_exprs, this time building up a canonical def for each one.
    //
    // This way, whenever any expr is doing lookups, it knows everything that's in scope -
    // even defs that appear after it in the source.
    //
    // This naturally handles recursion too, because a given expr which refers
    // to itself won't be processed until after its def has been added to scope.

    let mut pending_type_defs = Vec::with_capacity(loc_defs.type_defs.len());
    let mut pending_value_defs = Vec::with_capacity(loc_defs.value_defs.len());
    let mut pending_abilities_in_scope = PendingAbilitiesInScope::default();

    // Convert the type defs into pending defs first, then all the value defs.
    // Follow this order because we need all value symbols to fully canonicalize type defs (in case
    // there are opaques that implement an ability using a value symbol). But, value symbols might
    // shadow symbols defined in a local ability def.

    for either_index in loc_defs.tags.iter() {
        if let Ok(type_index) = either_index.split() {
            let type_def = &loc_defs.type_defs[type_index.index()];
            let pending_type_def = to_pending_type_def(env, type_def, scope, pattern_type);
            if let PendingTypeDef::Ability { name, members } = &pending_type_def {
                pending_abilities_in_scope.insert(
                    name.value,
                    members.iter().map(|mem| mem.name.value).collect(),
                );
            }
            pending_type_defs.push(pending_type_def);
        }
    }

    for (index, either_index) in loc_defs.tags.iter().enumerate() {
        if let Err(value_index) = either_index.split() {
            let value_def = &loc_defs.value_defs[value_index.index()];
            let region = loc_defs.regions[index];

            let pending = to_pending_value_def(
                env,
                var_store,
                value_def,
                region,
                scope,
                &pending_abilities_in_scope,
                &mut output,
                pattern_type,
            );

            pending_value_defs.push(Loc::at(region, pending));
        }
    }

    if cfg!(debug_assertions) {
        scope.register_debug_idents();
    }

    let CanonicalizedTypeDefs {
        aliases,
        symbols_introduced,
        derived_defs,
    } = canonicalize_type_defs(
        env,
        &mut output,
        var_store,
        scope,
        &pending_abilities_in_scope,
        pending_type_defs,
    );

    // Add the derived ASTs, so that we create proper canonicalized defs for them.
    // They can go at the end, and derived defs should never reference anything other than builtin
    // ability members.
    pending_value_defs.extend(derived_defs);

    // Now that we have the scope completely assembled, and shadowing resolved,
    // we're ready to canonicalize any body exprs.
    canonicalize_value_defs(
        env,
        output,
        var_store,
        scope,
        pending_value_defs,
        pattern_type,
        aliases,
        symbols_introduced,
    )
}

#[allow(clippy::too_many_arguments)]
fn canonicalize_value_defs<'a>(
    env: &mut Env<'a>,
    mut output: Output,
    var_store: &mut VarStore,
    scope: &mut Scope,
    value_defs: Vec<Loc<PendingValue<'a>>>,
    pattern_type: PatternType,
    mut aliases: VecMap<Symbol, Alias>,
    mut symbols_introduced: MutMap<Symbol, Region>,
) -> (
    CanDefs,
    Output,
    MutMap<Symbol, Region>,
    Vec<IntroducedImport>,
) {
    // Canonicalize all the patterns, record shadowing problems, and store
    // the ast::Expr values in pending_exprs for further canonicalization
    // once we've finished assembling the entire scope.
    let mut pending_value_defs = Vec::with_capacity(value_defs.len());
    let mut pending_dbgs = Vec::with_capacity(value_defs.len());
    let mut pending_expects = Vec::with_capacity(value_defs.len());

    let mut imports_introduced = Vec::with_capacity(value_defs.len());

    for loc_pending_def in value_defs {
        match loc_pending_def.value {
            PendingValue::Def(pending_def) => {
                // Record the ast::Expr for later. We'll do another pass through these
                // once we have the entire scope assembled. If we were to canonicalize
                // the exprs right now, they wouldn't have symbols in scope from defs
                // that get would have gotten added later in the defs list!
                pending_value_defs.push(pending_def);
            }
            PendingValue::SignatureDefMismatch => { /* skip */ }
            PendingValue::Dbg(pending_dbg) => {
                pending_dbgs.push(pending_dbg);
            }
            PendingValue::Expect(pending_expect) => {
                pending_expects.push(pending_expect);
            }
            PendingValue::ModuleImport(PendingModuleImport {
                module_id,
                region,
                exposed_symbols,
                params,
            }) => {
                imports_introduced.push(IntroducedImport {
                    module_id,
                    region,
                    exposed_symbols,
                });

                pending_value_defs.push(PendingValueDef::ImportParams {
                    symbol: params.symbol,
                    variable: params.variable,
                    loc_pattern: params.loc_pattern,
                    opt_provided: params.opt_provided,
                    module_id,
                });
            }
            PendingValue::InvalidIngestedFile => { /* skip */ }
            PendingValue::ImportNameConflict => { /* skip */ }
            PendingValue::StmtAfterExpr => { /* skip */ }
        }
    }

    let mut symbol_to_index: Vec<(IdentId, u32)> = Vec::with_capacity(pending_value_defs.len());

    for (def_index, pending_def) in pending_value_defs.iter().enumerate() {
        let Some(loc_pattern) = pending_def.loc_pattern() else {
            continue;
        };

        let new_bindings = BindingsFromPattern::new(loc_pattern).peekable();

        for (s, r) in new_bindings {
            // store the top-level defs, used to ensure that closures won't capture them
            if let PatternType::TopLevelDef = pattern_type {
                env.top_level_symbols.insert(s);
            }

            symbols_introduced.insert(s, r);

            debug_assert_eq!(env.home, s.module_id());
            debug_assert!(
                !symbol_to_index.iter().any(|(id, _)| *id == s.ident_id()),
                "{s:?}"
            );

            symbol_to_index.push((s.ident_id(), def_index as u32));
        }
    }

    let capacity = pending_value_defs.len();
    let mut defs = Vec::with_capacity(capacity);
    let mut def_ordering = DefOrdering::from_symbol_to_id(env.home, symbol_to_index, capacity);

    for (def_id, pending_def) in pending_value_defs.into_iter().enumerate() {
        let temp_output = canonicalize_pending_value_def(
            env,
            pending_def,
            output,
            scope,
            var_store,
            pattern_type,
            &mut aliases,
        );

        output = temp_output.output;

        if let (PatternType::TopLevelDef, DefKind::Ignored(_)) =
            (pattern_type, temp_output.def.kind)
        {
            env.problems.push(Problem::NoIdentifiersIntroduced(
                temp_output.def.loc_pattern.region,
            ))
        }

        defs.push(Some(temp_output.def));

        def_ordering.insert_symbol_references(def_id as u32, &temp_output.references)
    }

    let mut dbgs = ExpectsOrDbgs::with_capacity(pending_dbgs.len());
    let mut expects = ExpectsOrDbgs::with_capacity(pending_expects.len());

    for pending in pending_dbgs {
        let (loc_can_condition, can_output) = canonicalize_expr(
            env,
            var_store,
            scope,
            pending.condition.region,
            &pending.condition.value,
        );

        dbgs.push(loc_can_condition, pending.preceding_comment);

        output.union(can_output);
    }

    for pending in pending_expects {
        let (loc_can_condition, can_output) = canonicalize_expr(
            env,
            var_store,
            scope,
            pending.condition.region,
            &pending.condition.value,
        );

        expects.push(loc_can_condition, pending.preceding_comment);

        output.union(can_output);
    }

    let can_defs = CanDefs {
        defs,
        dbgs,
        expects,
        def_ordering,
        aliases,
    };

    (can_defs, output, symbols_introduced, imports_introduced)
}

struct CanonicalizedTypeDefs<'a> {
    aliases: VecMap<Symbol, Alias>,
    symbols_introduced: MutMap<Symbol, Region>,
    derived_defs: Vec<DerivedDef<'a>>,
}

fn canonicalize_type_defs<'a>(
    env: &mut Env<'a>,
    output: &mut Output,
    var_store: &mut VarStore,
    scope: &mut Scope,
    pending_abilities_in_scope: &PendingAbilitiesInScope,
    pending_type_defs: Vec<PendingTypeDef<'a>>,
) -> CanonicalizedTypeDefs<'a> {
    enum TypeDef<'a> {
        Alias(
            Loc<Symbol>,
            Vec<Loc<Lowercase>>,
            &'a Loc<ast::TypeAnnotation<'a>>,
        ),
        Opaque(
            &'a str,
            Loc<Symbol>,
            Vec<Loc<Lowercase>>,
            &'a Loc<ast::TypeAnnotation<'a>>,
            Option<&'a Loc<ast::ImplementsAbilities<'a>>>,
        ),
        Ability(Loc<Symbol>, Vec<PendingAbilityMember<'a>>),
    }

    let mut type_defs = MutMap::default();
    let mut referenced_type_symbols = VecMap::default();

    // Determine which idents we introduced in the course of this process.
    let mut symbols_introduced = MutMap::default();

    for pending_def in pending_type_defs.into_iter() {
        if let Some((symbol, region)) = pending_def.introduction() {
            symbols_introduced.insert(symbol, region);
        }

        match pending_def {
            PendingTypeDef::Alias { name, vars, ann } => {
                let referenced_symbols = find_type_def_symbols(scope, &ann.value);

                referenced_type_symbols.insert(name.value, referenced_symbols);

                type_defs.insert(name.value, TypeDef::Alias(name, vars, ann));
            }
            PendingTypeDef::Opaque {
                name_str,
                name,
                vars,
                ann,
                derived,
            } => {
                let referenced_symbols = find_type_def_symbols(scope, &ann.value);

                referenced_type_symbols.insert(name.value, referenced_symbols);
                // Don't need to insert references for derived types, because these can only contain
                // builtin abilities, and hence do not affect the type def sorting. We'll insert
                // references of usages when canonicalizing the derives.

                type_defs.insert(
                    name.value,
                    TypeDef::Opaque(name_str, name, vars, ann, derived),
                );
            }
            PendingTypeDef::Ability { name, members } => {
                let mut referenced_symbols = Vec::with_capacity(2);

                for member in members.iter() {
                    // Add the referenced type symbols of each member function. We need to make
                    // sure those are processed first before we resolve the whole ability
                    // definition.
                    referenced_symbols.extend(find_type_def_symbols(scope, &member.typ.value));
                }

                referenced_type_symbols.insert(name.value, referenced_symbols);
                type_defs.insert(name.value, TypeDef::Ability(name, members));
            }
            PendingTypeDef::InvalidAlias { .. }
            | PendingTypeDef::InvalidAbility { .. }
            | PendingTypeDef::AbilityShadows
            | PendingTypeDef::ShadowedAlias { .. }
            | PendingTypeDef::AbilityNotOnToplevel => { /* ignore */ }
        }
    }

    let sorted = sort_type_defs_before_introduction(referenced_type_symbols);
    let mut aliases = VecMap::default();
    let mut abilities = MutMap::default();
    let mut all_derived_defs = Vec::new();

    for type_name in sorted {
        match type_defs.remove(&type_name).unwrap() {
            TypeDef::Alias(name, vars, ann) => {
                let alias = canonicalize_alias(
                    env,
                    output,
                    var_store,
                    scope,
                    pending_abilities_in_scope,
                    name,
                    ann,
                    &vars,
                    AliasKind::Structural,
                );

                if let Ok(alias) = alias {
                    aliases.insert(name.value, alias);
                }
            }

            TypeDef::Opaque(name_str, name, vars, ann, derived) => {
                let alias_and_derives = canonicalize_opaque(
                    env,
                    output,
                    var_store,
                    scope,
                    pending_abilities_in_scope,
                    name,
                    name_str,
                    ann,
                    &vars,
                    derived,
                );

                if let Ok(CanonicalizedOpaque {
                    opaque_def,
                    derived_defs,
                }) = alias_and_derives
                {
                    aliases.insert(name.value, opaque_def);
                    all_derived_defs.extend(derived_defs);
                }
            }

            TypeDef::Ability(name, members) => {
                // For now we enforce that aliases cannot reference abilities, so let's wait to
                // resolve ability definitions until aliases are resolved and in scope below.
                abilities.insert(name.value, members);
            }
        }
    }

    // Now that we know the alias dependency graph, we can try to insert recursion variables
    // where aliases are recursive tag unions, or detect illegal recursions.
    let aliases = correct_mutual_recursive_type_alias(env, aliases, var_store);

    for (symbol, alias) in aliases.iter() {
        scope.add_alias(
            *symbol,
            alias.region,
            alias.type_variables.clone(),
            alias.infer_ext_in_output_variables.clone(),
            alias.typ.clone(),
            alias.kind,
        );
    }

    // Resolve all pending abilities, to add them to scope.
    resolve_abilities(
        env,
        output,
        var_store,
        scope,
        abilities,
        pending_abilities_in_scope,
    );

    CanonicalizedTypeDefs {
        aliases,
        symbols_introduced,
        derived_defs: all_derived_defs,
    }
}

/// Resolve all pending abilities, to add them to scope.
#[allow(clippy::too_many_arguments)]
fn resolve_abilities(
    env: &mut Env,
    output: &mut Output,
    var_store: &mut VarStore,
    scope: &mut Scope,
    abilities: MutMap<Symbol, Vec<PendingAbilityMember>>,
    pending_abilities_in_scope: &PendingAbilitiesInScope,
) {
    for (ability, members) in abilities {
        let mut can_members = Vec::with_capacity(members.len());

        for PendingAbilityMember {
            name:
                Loc {
                    value: member_sym,
                    region: member_name_region,
                },
            typ,
        } in members
        {
            let member_annot = canonicalize_annotation(
                env,
                scope,
                &typ.value,
                typ.region,
                var_store,
                pending_abilities_in_scope,
                AnnotationFor::Value,
            );

            // Record all the annotation's references in output.references.lookups
            output.references.union_mut(&member_annot.references);

            // What variables in the annotation are bound to the parent ability, and what variables
            // are bound to some other ability?
            let (variables_bound_to_ability, _variables_bound_to_other_abilities): (
                Vec<_>,
                Vec<_>,
            ) = member_annot
                .introduced_variables
                .able
                .iter()
                .partition(|av| av.abilities.contains(&ability));

            let var_bound_to_ability = match variables_bound_to_ability.as_slice() {
                [one] => one.variable,
                [] => {
                    // There are no variables bound to the parent ability - then this member doesn't
                    // need to be a part of the ability.
                    env.problem(Problem::AbilityMemberMissingImplementsClause {
                        member: member_sym,
                        ability,
                        region: member_name_region,
                    });
                    // Pretend the member isn't a part of the ability
                    continue;
                }
                [..] => {
                    // There is more than one variable bound to the member signature, so something like
                    //   Eq implements eq : a, b -> Bool where a implements Eq, b implements Eq
                    // We have no way of telling what type implements a particular instance of Eq in
                    // this case (a or b?), so disallow it.
                    let span_has_clauses = Region::across_all(
                        variables_bound_to_ability.iter().map(|v| &v.first_seen),
                    );
                    let bound_var_names = variables_bound_to_ability
                        .iter()
                        .map(|v| v.name.clone())
                        .collect();
                    env.problem(Problem::AbilityMemberMultipleBoundVars {
                        member: member_sym,
                        ability,
                        span_implements_clauses: span_has_clauses,
                        bound_var_names,
                    });
                    // Pretend the member isn't a part of the ability
                    continue;
                }
            };

            // The introduced variables are good; add them to the output.
            output
                .introduced_variables
                .union(&member_annot.introduced_variables);

            let iv = member_annot.introduced_variables;

            let variables = MemberVariables {
                able_vars: iv.collect_able(),
                rigid_vars: iv.collect_rigid(),
                flex_vars: iv.collect_flex(),
            };

            let signature = {
                let mut signature = member_annot.typ;
                signature
                    .instantiate_lambda_sets_as_unspecialized(var_bound_to_ability, member_sym);
                signature
            };

            can_members.push((
                member_sym,
                AbilityMemberData {
                    parent_ability: ability,
                    region: member_name_region,
                    typ: PendingMemberType::Local {
                        variables,
                        signature,
                        signature_var: var_store.fresh(),
                    },
                },
            ));
        }

        // Store what symbols a type must define implementations for to have this ability.
        scope.abilities_store.register_ability(ability, can_members);
    }
}

#[derive(Debug)]
struct DefOrdering {
    home: ModuleId,
    symbol_to_id: Vec<(IdentId, u32)>,

    // an length x length matrix indicating who references who
    references: ReferenceMatrix,

    // references without looking into closure bodies.
    // Used to spot definitely-wrong recursion
    direct_references: ReferenceMatrix,
}

impl DefOrdering {
    fn from_symbol_to_id(
        home: ModuleId,
        symbol_to_id: Vec<(IdentId, u32)>,
        capacity: usize,
    ) -> Self {
        // NOTE: because of `Pair a b = someDef` patterns, we can have more symbols than defs
        // but because `_ = someDef` we can also have more defs than symbols

        Self {
            home,
            symbol_to_id,
            references: ReferenceMatrix::new(capacity),
            direct_references: ReferenceMatrix::new(capacity),
        }
    }

    fn insert_symbol_references(&mut self, def_id: u32, def_references: &DefReferences) {
        match def_references {
            DefReferences::Value(references) => {
                let it = references.value_lookups();

                for referenced in it {
                    if let Some(ref_id) = self.get_id(*referenced) {
                        self.references
                            .set_row_col(def_id as usize, ref_id as usize, true);

                        self.direct_references
                            .set_row_col(def_id as usize, ref_id as usize, true);
                    }
                }
            }
            DefReferences::Function(references) => {
                let it = references.value_lookups().chain(references.calls());

                for referenced in it {
                    if let Some(ref_id) = self.get_id(*referenced) {
                        self.references
                            .set_row_col(def_id as usize, ref_id as usize, true);
                    }
                }
            }
            DefReferences::AnnotationWithoutBody => {
                // annotatations without bodies don't reference any other definitions
            }
        }
    }

    fn get_id(&self, symbol: Symbol) -> Option<u32> {
        if symbol.module_id() != self.home {
            return None;
        }

        let target = symbol.ident_id();

        for (ident_id, def_id) in self.symbol_to_id.iter() {
            if target == *ident_id {
                return Some(*def_id);
            }
        }

        None
    }

    fn get_symbol(&self, id: usize) -> Option<Symbol> {
        for (ident_id, def_id) in self.symbol_to_id.iter() {
            if id as u32 == *def_id {
                return Some(Symbol::new(self.home, *ident_id));
            }
        }

        None
    }
}

#[inline(always)]
pub(crate) fn sort_top_level_can_defs(
    env: &mut Env<'_>,
    scope: &mut Scope,
    var_store: &mut VarStore,
    defs: CanDefs,
    mut output: Output,
    exposed_symbols: &VecSet<Symbol>,
) -> (Declarations, Output) {
    let CanDefs {
        defs,
        dbgs: _,
        expects,
        def_ordering,
        aliases,
    } = defs;

    // TODO: inefficient, but I want to make this what CanDefs contains in the future
    let mut defs: Vec<_> = defs.into_iter().map(|x| x.unwrap()).collect();

    // symbols are put in declarations in dependency order, from "main" up, so
    //
    // x = 3
    // y = x + 1
    //
    // will get ordering [ y, x ]
    let mut declarations = Declarations::with_capacity(defs.len());

    // because of the ordering of declarations, expects should come first because they are
    // independent, but can rely on all other top-level symbols in the module
    let it = expects
        .conditions
        .into_iter()
        .zip(expects.regions)
        .zip(expects.preceding_comment);

    for ((condition, region), preceding_comment) in it {
        // an `expect` does not have a user-defined name, but we'll need a name to call the expectation
        let name = scope.gen_unique_symbol();

        declarations.push_expect(preceding_comment, name, Loc::at(region, condition));
    }

    for (symbol, alias) in aliases.into_iter() {
        output.aliases.insert(symbol, alias);
    }

    // We first perform SCC based on any reference, both variable usage and calls
    // considering both value definitions and function bodies. This will spot any
    // recursive relations between any 2 definitions.
    let sccs = def_ordering.references.strongly_connected_components_all();

    sccs.reorder(&mut defs);

    for (group, is_initial) in sccs.groups().rev() {
        match group.count_ones() {
            1 => {
                // a group with a single Def, nice and simple
                let def = defs.pop().unwrap();
                let index = group.first_one().unwrap();

                if def_ordering.references.get_row_col(index, index) {
                    // push the "header" for this group of recursive definitions
                    let cycle_mark = IllegalCycleMark::new(var_store);
                    declarations.push_recursive_group(1, cycle_mark);

                    // then push the definition
                    let (symbol, specializes) = match def.loc_pattern.value {
                        Pattern::Identifier(symbol) => (symbol, None),

                        Pattern::AbilityMemberSpecialization { ident, specializes } => {
                            (ident, Some(specializes))
                        }

                        _ => {
                            internal_error!("destructures cannot participate in a recursive group; it's always a type error")
                        }
                    };

                    let host_annotation = if exposed_symbols.contains(&symbol) {
                        def.annotation
                            .clone()
                            .map(|a| (var_store.fresh(), a.freshen(var_store)))
                    } else {
                        None
                    };

                    if is_initial && !exposed_symbols.contains(&symbol) {
                        env.problem(Problem::DefsOnlyUsedInRecursion(1, def.region()));
                    }

                    match def.loc_expr.value {
                        Closure(closure_data) => {
                            declarations.push_recursive_def(
                                Loc::at(def.loc_pattern.region, symbol),
                                Loc::at(def.loc_expr.region, closure_data),
                                def.expr_var,
                                def.annotation,
                                host_annotation,
                                specializes,
                            );
                        }
                        _ => {
                            declarations.push_value_def(
                                Loc::at(def.loc_pattern.region, symbol),
                                def.loc_expr,
                                def.expr_var,
                                def.annotation,
                                host_annotation,
                                specializes,
                            );
                        }
                    }
                } else {
                    match def.loc_pattern.value {
                        Pattern::Identifier(symbol) => {
                            let host_annotation = if exposed_symbols.contains(&symbol) {
                                def.annotation
                                    .clone()
                                    .map(|a| (var_store.fresh(), a.freshen(var_store)))
                            } else {
                                None
                            };

                            match def.loc_expr.value {
                                Closure(closure_data) => {
                                    declarations.push_function_def(
                                        Loc::at(def.loc_pattern.region, symbol),
                                        Loc::at(def.loc_expr.region, closure_data),
                                        def.expr_var,
                                        def.annotation,
                                        host_annotation,
                                        None,
                                    );
                                }
                                _ => {
                                    declarations.push_value_def(
                                        Loc::at(def.loc_pattern.region, symbol),
                                        def.loc_expr,
                                        def.expr_var,
                                        def.annotation,
                                        host_annotation,
                                        None,
                                    );
                                }
                            }
                        }
                        Pattern::AbilityMemberSpecialization {
                            ident: symbol,
                            specializes,
                        } => {
                            let host_annotation = if exposed_symbols.contains(&symbol) {
                                def.annotation
                                    .clone()
                                    .map(|a| (var_store.fresh(), a.freshen(var_store)))
                            } else {
                                None
                            };

                            match def.loc_expr.value {
                                Closure(closure_data) => {
                                    declarations.push_function_def(
                                        Loc::at(def.loc_pattern.region, symbol),
                                        Loc::at(def.loc_expr.region, closure_data),
                                        def.expr_var,
                                        def.annotation,
                                        host_annotation,
                                        Some(specializes),
                                    );
                                }
                                _ => {
                                    declarations.push_value_def(
                                        Loc::at(def.loc_pattern.region, symbol),
                                        def.loc_expr,
                                        def.expr_var,
                                        def.annotation,
                                        host_annotation,
                                        Some(specializes),
                                    );
                                }
                            }
                        }
                        _ => {
                            declarations.push_destructure_def(
                                def.loc_pattern,
                                def.loc_expr,
                                def.expr_var,
                                def.annotation,
                                def.pattern_vars.into_iter().collect(),
                            );
                        }
                    }
                }
            }
            group_length => {
                let group_defs = defs.split_off(defs.len() - group_length);

                // push the "header" for this group of recursive definitions
                let cycle_mark = IllegalCycleMark::new(var_store);
                declarations.push_recursive_group(group_length as u16, cycle_mark);

                let mut group_is_initial = is_initial;
                let mut whole_region = None;

                // then push the definitions of this group
                for def in group_defs {
                    let (symbol, specializes) = match def.loc_pattern.value {
                        Pattern::Identifier(symbol) => (symbol, None),

                        Pattern::AbilityMemberSpecialization { ident, specializes } => {
                            (ident, Some(specializes))
                        }

                        _ => {
                            internal_error!("destructures cannot participate in a recursive group; it's always a type error")
                        }
                    };

                    group_is_initial = group_is_initial && !exposed_symbols.contains(&symbol);
                    whole_region = match whole_region {
                        None => Some(def.region()),
                        Some(r) => Some(Region::span_across(&r, &def.region())),
                    };

                    let host_annotation = if exposed_symbols.contains(&symbol) {
                        def.annotation
                            .clone()
                            .map(|a| (var_store.fresh(), a.freshen(var_store)))
                    } else {
                        None
                    };

                    match def.loc_expr.value {
                        Closure(closure_data) => {
                            declarations.push_recursive_def(
                                Loc::at(def.loc_pattern.region, symbol),
                                Loc::at(def.loc_expr.region, closure_data),
                                def.expr_var,
                                def.annotation,
                                host_annotation,
                                specializes,
                            );
                        }
                        _ => {
                            declarations.push_value_def(
                                Loc::at(def.loc_pattern.region, symbol),
                                def.loc_expr,
                                def.expr_var,
                                def.annotation,
                                host_annotation,
                                specializes,
                            );
                        }
                    }
                }

                if group_is_initial {
                    env.problem(Problem::DefsOnlyUsedInRecursion(
                        group_length,
                        whole_region.unwrap(),
                    ));
                }
            }
        }
    }

    (declarations, output)
}

#[inline(always)]
pub(crate) fn sort_can_defs(
    env: &mut Env<'_>,
    var_store: &mut VarStore,
    defs: CanDefs,
    mut output: Output,
) -> (Vec<Declaration>, Output) {
    let CanDefs {
        mut defs,
        dbgs,
        expects,
        def_ordering,
        aliases,
    } = defs;

    for (symbol, alias) in aliases.into_iter() {
        output.aliases.insert(symbol, alias);
    }

    macro_rules! take_def {
        ($index:expr) => {
            match defs[$index].take() {
                Some(def) => def,
                None => {
                    // NOTE: a `_ = someDef` can mean we don't have a symbol here
                    let symbol = def_ordering.get_symbol($index);

                    roc_error_macros::internal_error!("def not available {:?}", symbol)
                }
            }
        };
    }

    // We first perform SCC based on any reference, both variable usage and calls
    // considering both value definitions and function bodies. This will spot any
    // recursive relations between any 2 definitions.
    let sccs = def_ordering.references.strongly_connected_components_all();

    let mut declarations = Vec::with_capacity(defs.len());

    for (group, is_initial) in sccs.groups() {
        if group.count_ones() == 1 {
            // a group with a single Def, nice and simple
            let index = group.iter_ones().next().unwrap();

            let def = take_def!(index);
            let is_specialization = matches!(
                def.loc_pattern.value,
                Pattern::AbilityMemberSpecialization { .. }
            );

            let declaration = if def_ordering.references.get_row_col(index, index) {
                debug_assert!(!is_specialization, "Self-recursive specializations can only be determined during solving - but it was determined for {def:?} now, that's a bug!");

                if is_initial
                    && !def
                        .pattern_vars
                        .keys()
                        .any(|sym| output.references.has_value_lookup(*sym))
                {
                    // This defs is only used in recursion with itself.
                    env.problem(Problem::DefsOnlyUsedInRecursion(1, def.region()));
                }

                // this function calls itself, and must be typechecked as a recursive def
                Declaration::DeclareRec(vec![mark_def_recursive(def)], IllegalCycleMark::empty())
            } else {
                Declaration::Declare(def)
            };

            declarations.push(declaration);
        } else {
            // There is something recursive going on between the Defs of this group.
            // Now we use the direct_references to see if it is clearly invalid recursion, e.g.
            //
            // x = y
            // y = x
            //
            // We allow indirect recursion (behind a lambda), e.g.
            //
            // boom = \{} -> boom {}
            //
            // In general we cannot spot faulty recursion (halting problem), so this is our
            // purely-syntactic heuristic. We'll have a second attempt once we know the types in
            // the cycle.
            let direct_sccs = def_ordering
                .direct_references
                .strongly_connected_components_subset(group);

            debug_assert!(
                !group.iter_ones().any(|index| matches!(defs[index].as_ref().unwrap().loc_pattern.value, Pattern::AbilityMemberSpecialization{..})),
                "A specialization is involved in a recursive cycle - this should not be knowable until solving");

            let declaration = if direct_sccs.groups().count() == 1 {
                // all defs are part of the same direct cycle, that is invalid!
                let mut entries = Vec::with_capacity(group.count_ones());

                for index in group.iter_ones() {
                    let def = take_def!(index);
                    let symbol = def_ordering.get_symbol(index).unwrap();

                    entries.push(make_cycle_entry(symbol, &def))
                }

                let problem = Problem::RuntimeError(RuntimeError::CircularDef(entries.clone()));
                env.problem(problem);

                Declaration::InvalidCycle(entries)
            } else {
                let rec_defs: Vec<Def> = group
                    .iter_ones()
                    .map(|index| mark_def_recursive(take_def!(index)))
                    .collect();

                if is_initial
                    && !rec_defs.iter().any(|def| {
                        def.pattern_vars
                            .keys()
                            .any(|sym| output.references.has_value_lookup(*sym))
                    })
                {
                    // These defs are only used in mutual recursion with themselves.
                    let region = Region::span_across(
                        &rec_defs.first().unwrap().region(),
                        &rec_defs.last().unwrap().region(),
                    );
                    env.problem(Problem::DefsOnlyUsedInRecursion(rec_defs.len(), region));
                }

                Declaration::DeclareRec(rec_defs, IllegalCycleMark::new(var_store))
            };

            declarations.push(declaration);
        }
    }

    if !dbgs.conditions.is_empty() {
        declarations.push(Declaration::Expects(dbgs));
    }

    if !expects.conditions.is_empty() {
        declarations.push(Declaration::Expects(expects));
    }

    (declarations, output)
}

fn mark_def_recursive(mut def: Def) -> Def {
    if let Closure(ClosureData {
        recursive: recursive @ Recursive::NotRecursive,
        ..
    }) = &mut def.loc_expr.value
    {
        *recursive = Recursive::Recursive
    }

    def
}

fn make_cycle_entry(symbol: Symbol, def: &Def) -> CycleEntry {
    CycleEntry {
        symbol,
        symbol_region: def.loc_pattern.region,
        expr_region: def.loc_expr.region,
    }
}

fn pattern_to_vars_by_symbol(
    vars_by_symbol: &mut SendMap<Symbol, Variable>,
    pattern: &Pattern,
    expr_var: Variable,
) {
    use Pattern::*;
    match pattern {
        Identifier(symbol) | Shadowed(_, _, symbol) => {
            vars_by_symbol.insert(*symbol, expr_var);
        }

        As(subpattern, symbol) => {
            vars_by_symbol.insert(*symbol, expr_var);

            pattern_to_vars_by_symbol(vars_by_symbol, &subpattern.value, expr_var);
        }

        AbilityMemberSpecialization {
            ident,
            specializes: _,
        } => {
            vars_by_symbol.insert(*ident, expr_var);
        }

        AppliedTag { arguments, .. } => {
            for (var, nested) in arguments {
                pattern_to_vars_by_symbol(vars_by_symbol, &nested.value, *var);
            }
        }

        UnwrappedOpaque {
            argument, opaque, ..
        } => {
            let (var, nested) = &**argument;
            pattern_to_vars_by_symbol(vars_by_symbol, &nested.value, *var);
            vars_by_symbol.insert(*opaque, expr_var);
        }

        TupleDestructure { destructs, .. } => {
            for destruct in destructs {
                pattern_to_vars_by_symbol(
                    vars_by_symbol,
                    &destruct.value.typ.1.value,
                    destruct.value.typ.0,
                );
            }
        }

        RecordDestructure { destructs, .. } => {
            for destruct in destructs {
                vars_by_symbol.insert(destruct.value.symbol, destruct.value.var);
            }
        }

        List {
            patterns, elem_var, ..
        } => {
            for pat in patterns.patterns.iter() {
                pattern_to_vars_by_symbol(vars_by_symbol, &pat.value, *elem_var);
            }
        }

        NumLiteral(..)
        | IntLiteral(..)
        | FloatLiteral(..)
        | StrLiteral(_)
        | SingleQuote(..)
        | Underscore
        | MalformedPattern(_, _)
        | UnsupportedPattern(_)
        | OpaqueNotInScope(..) => {}
    }
}

fn single_can_def(
    loc_can_pattern: Loc<Pattern>,
    loc_can_expr: Loc<Expr>,
    expr_var: Variable,
    opt_loc_annotation: Option<Loc<crate::annotation::Annotation>>,
    pattern_vars: SendMap<Symbol, Variable>,
    kind: DefKind,
) -> Def {
    let def_annotation = opt_loc_annotation.map(|loc_annotation| Annotation {
        signature: loc_annotation.value.typ,
        introduced_variables: loc_annotation.value.introduced_variables,
        aliases: loc_annotation.value.aliases,
        region: loc_annotation.region,
    });

    Def {
        expr_var,
        loc_pattern: loc_can_pattern,
        loc_expr: Loc {
            region: loc_can_expr.region,
            value: loc_can_expr.value,
        },
        pattern_vars,
        annotation: def_annotation,
        kind,
    }
}

// Functions' references don't count in defs.
// See 3d5a2560057d7f25813112dfa5309956c0f9e6a9 and its
// parent commit for the bug this fixed!
enum DefReferences {
    /// A value may not reference itself
    Value(References),

    /// If the def is a function, different rules apply (it can call itself)
    Function(References),

    /// An annotation without a body references no other defs
    AnnotationWithoutBody,
}

struct DefOutput {
    output: Output,
    def: Def,
    references: DefReferences,
}

// TODO trim down these arguments!
#[allow(clippy::too_many_arguments)]
#[allow(clippy::cognitive_complexity)]
fn canonicalize_pending_value_def<'a>(
    env: &mut Env<'a>,
    pending_def: PendingValueDef<'a>,
    mut output: Output,
    scope: &mut Scope,
    var_store: &mut VarStore,
    pattern_type: PatternType,
    aliases: &mut VecMap<Symbol, Alias>,
) -> DefOutput {
    use PendingValueDef::*;

    // All abilities should be resolved by the time we're canonicalizing value defs.
    let pending_abilities_in_scope = &Default::default();

    let output = match pending_def {
        AnnotationOnly(loc_can_pattern, loc_ann) => {
            // Make types for the body expr, even if we won't end up having a body.
            let expr_var = var_store.fresh();
            let mut vars_by_symbol = SendMap::default();

            // annotation sans body cannot introduce new rigids that are visible in other annotations
            // but the rigids can show up in type error messages, so still register them
            let type_annotation = canonicalize_annotation(
                env,
                scope,
                &loc_ann.value,
                loc_ann.region,
                var_store,
                pending_abilities_in_scope,
                AnnotationFor::Value,
            );

            // Record all the annotation's references in output.references.lookups
            type_annotation.add_to(
                aliases,
                &mut output.references,
                &mut output.introduced_variables,
            );

            pattern_to_vars_by_symbol(&mut vars_by_symbol, &loc_can_pattern.value, expr_var);

            let arity = type_annotation.typ.arity();

            let problem = match &loc_can_pattern.value {
                Pattern::Identifier(symbol) => RuntimeError::NoImplementationNamed {
                    def_symbol: *symbol,
                },
                Pattern::Shadowed(region, loc_ident, _new_symbol) => RuntimeError::Shadowing {
                    original_region: *region,
                    shadow: loc_ident.clone(),
                    kind: ShadowKind::Variable,
                },
                _ => RuntimeError::NoImplementation,
            };

            // Fabricate a body for this annotation, that will error at runtime
            let value = Expr::RuntimeError(problem);
            let is_closure = arity > 0;
            let loc_can_expr = if !is_closure {
                Loc {
                    value,
                    region: loc_ann.region,
                }
            } else {
                let symbol = match &loc_can_pattern.value {
                    Pattern::Identifier(symbol) => *symbol,
                    _ => scope.gen_unique_symbol(),
                };

                // generate a fake pattern for each argument. this makes signatures
                // that are functions only crash when they are applied.
                let mut underscores = Vec::with_capacity(arity);

                for _ in 0..arity {
                    let underscore: Loc<Pattern> = Loc {
                        value: Pattern::Underscore,
                        region: Region::zero(),
                    };

                    underscores.push((
                        var_store.fresh(),
                        AnnotatedMark::known_exhaustive(),
                        underscore,
                    ));
                }

                let body_expr = Loc {
                    value,
                    region: loc_ann.region,
                };

                Loc {
                    value: Closure(ClosureData {
                        function_type: var_store.fresh(),
                        closure_type: var_store.fresh(),
                        return_type: var_store.fresh(),
                        fx_type: var_store.fresh(),
                        early_returns: scope.early_returns.clone(),
                        name: symbol,
                        captured_symbols: Vec::new(),
                        recursive: Recursive::NotRecursive,
                        arguments: underscores,
                        loc_body: Box::new(body_expr),
                    }),
                    region: loc_ann.region,
                }
            };

            let def = single_can_def(
                loc_can_pattern,
                loc_can_expr,
                expr_var,
                Some(Loc::at(loc_ann.region, type_annotation)),
                vars_by_symbol.clone(),
                DefKind::Let,
            );

            DefOutput {
                output,
                references: DefReferences::AnnotationWithoutBody,
                def,
            }
        }

        TypedBody(_loc_pattern, loc_can_pattern, loc_ann, loc_expr) => {
            let type_annotation = canonicalize_annotation(
                env,
                scope,
                &loc_ann.value,
                loc_ann.region,
                var_store,
                pending_abilities_in_scope,
                AnnotationFor::Value,
            );

            // Record all the annotation's references in output.references.lookups
            type_annotation.add_to(
                aliases,
                &mut output.references,
                &mut output.introduced_variables,
            );

            canonicalize_pending_body(
                env,
                output,
                scope,
                var_store,
                loc_can_pattern,
                loc_expr,
                Some(Loc::at(loc_ann.region, type_annotation)),
                DefKind::Let,
            )
        }
        Body(loc_can_pattern, loc_expr) => {
            //
            let def_kind = DefKind::from_pattern(var_store, &loc_can_pattern);

            canonicalize_pending_body(
                env,
                output,
                scope,
                var_store,
                loc_can_pattern,
                loc_expr,
                None,
                def_kind,
            )
        }
        Stmt(loc_expr) => {
            let fx_var = var_store.fresh();
            canonicalize_pending_body(
                env,
                output,
                scope,
                var_store,
                Loc::at(loc_expr.region, Pattern::Underscore),
                loc_expr,
                None,
                DefKind::Stmt(fx_var),
            )
        }
        ImportParams {
            symbol,
            variable,
            loc_pattern,
            module_id,
            opt_provided,
        } => {
            // Insert a reference to the record so that we don't report it as unused
            // If the whole module is unused, we'll report that separately
            output.references.insert_value_lookup(
                SymbolLookup::no_params(symbol),
                QualifiedReference::Unqualified,
            );

            let (opt_var_record, references) = match opt_provided {
                Some(params) => {
                    let (record, can_output) =
                        canonicalize_record(env, var_store, scope, loc_pattern.region, params);

                    let references = can_output.references.clone();
                    output.union(can_output);

                    (Some((variable, Box::new(record))), references)
                }
                None => (None, References::new()),
            };

            let loc_expr = Loc::at(
                loc_pattern.region,
                Expr::ImportParams(module_id, loc_pattern.region, opt_var_record),
            );

            let def = single_can_def(
                loc_pattern,
                loc_expr,
                var_store.fresh(),
                None,
                SendMap::default(),
                DefKind::Let,
            );

            DefOutput {
                output,
                references: DefReferences::Value(references),
                def,
            }
        }
        IngestedFile(loc_pattern, opt_loc_ann, path_literal) => {
            let relative_path =
                if let ast::StrLiteral::PlainLine(ingested_path) = path_literal.value {
                    ingested_path
                } else {
                    todo!(
                    "Only plain strings are supported. Other cases should be made impossible here"
                );
                };

            let mut file_path: PathBuf = env.module_path.into();
            // Remove the header file name and push the new path.
            file_path.pop();
            file_path.push(relative_path);

            let mut bytes = vec![];

            let expr = match fs::File::open(&file_path)
                .and_then(|mut file| file.read_to_end(&mut bytes))
            {
                Ok(_) => Expr::IngestedFile(file_path.into(), Arc::new(bytes), var_store.fresh()),
                Err(e) => {
                    env.problems.push(Problem::FileProblem {
                        filename: file_path.to_path_buf(),
                        error: e.kind(),
                    });

                    Expr::RuntimeError(RuntimeError::ReadIngestedFileError {
                        filename: file_path.to_path_buf(),
                        error: e.kind(),
                        region: path_literal.region,
                    })
                }
            };

            let loc_expr = Loc::at(path_literal.region, expr);

            let opt_loc_can_ann = if let Some(loc_ann) = opt_loc_ann {
                let can_ann = canonicalize_annotation(
                    env,
                    scope,
                    &loc_ann.value,
                    loc_ann.region,
                    var_store,
                    pending_abilities_in_scope,
                    AnnotationFor::Value,
                );

                output.references.union_mut(&can_ann.references);

                Some(Loc::at(loc_ann.region, can_ann))
            } else {
                None
            };

            let def = single_can_def(
                loc_pattern,
                loc_expr,
                var_store.fresh(),
                opt_loc_can_ann,
                SendMap::default(),
                DefKind::Let,
            );

            DefOutput {
                output,
                references: DefReferences::Value(References::new()),
                def,
            }
        }
    };

    // Disallow ability specializations that aren't on the toplevel (note: we might loosen this
    // restriction later on).
    if pattern_type != PatternType::TopLevelDef {
        if let Loc {
            value: Pattern::AbilityMemberSpecialization { specializes, .. },
            region,
        } = output.def.loc_pattern
        {
            env.problem(Problem::NestedSpecialization(specializes, region));
        }
    }

    output
}

// TODO trim down these arguments!
#[allow(clippy::too_many_arguments)]
#[allow(clippy::cognitive_complexity)]
fn canonicalize_pending_body<'a>(
    env: &mut Env<'a>,
    mut output: Output,
    scope: &mut Scope,
    var_store: &mut VarStore,

    loc_can_pattern: Loc<Pattern>,
    loc_expr: &'a Loc<ast::Expr>,

    opt_loc_annotation: Option<Loc<crate::annotation::Annotation>>,
    kind: DefKind,
) -> DefOutput {
    let mut loc_value = &loc_expr.value;

    while let ast::Expr::ParensAround(value) = loc_value {
        loc_value = value;
    }

    let expr_var = var_store.fresh();

    // We treat closure definitions `foo = \a, b -> ...` differently from other body expressions,
    // because they need more bookkeeping (for tail calls, closure captures, etc.)
    //
    // Only defs of the form `foo = ...` can be closure declarations or self tail calls.
    let (loc_can_expr, def_references) = {
        match (&loc_can_pattern.value, &loc_value) {
            (
                Pattern::Identifier(defined_symbol)
                | Pattern::AbilityMemberSpecialization {
                    ident: defined_symbol,
                    ..
                },
                ast::Expr::Closure(arguments, body),
            ) => {
                // bookkeeping for tail-call detection.
                let outer_tailcallable = env.tailcallable_symbol;
                env.tailcallable_symbol = Some(*defined_symbol);

                let (mut closure_data, can_output) = crate::expr::canonicalize_closure(
                    env,
                    var_store,
                    scope,
                    arguments,
                    body,
                    Some(*defined_symbol),
                );

                // reset the tailcallable_symbol
                env.tailcallable_symbol = outer_tailcallable;

                // The closure is self tail recursive iff it tail calls itself (by defined name).
                let is_recursive = if !can_output.tail_calls.is_empty()
                    && can_output
                        .tail_calls
                        .iter()
                        .all(|tail_symbol| tail_symbol == defined_symbol)
                {
                    Recursive::TailRecursive
                } else {
                    Recursive::NotRecursive
                };

                closure_data.recursive = is_recursive;
                closure_data.name = *defined_symbol;

                let loc_can_expr = Loc::at(loc_expr.region, Expr::Closure(closure_data));

                let def_references = DefReferences::Function(can_output.references.clone());
                output.union(can_output);

                (loc_can_expr, def_references)
            }

            // Turn f = .foo into f = \rcd -[f]-> rcd.foo
            (
                Pattern::Identifier(defined_symbol)
                | Pattern::AbilityMemberSpecialization {
                    ident: defined_symbol,
                    ..
                },
                ast::Expr::AccessorFunction(field),
            ) => {
                let field = match field {
                    Accessor::RecordField(field) => IndexOrField::Field((*field).into()),
                    Accessor::TupleIndex(index) => IndexOrField::Index(index.parse().unwrap()),
                };
                let (loc_can_expr, can_output) = (
                    Loc::at(
                        loc_expr.region,
                        RecordAccessor(StructAccessorData {
                            name: *defined_symbol,
                            function_var: var_store.fresh(),
                            record_var: var_store.fresh(),
                            ext_var: var_store.fresh(),
                            closure_var: var_store.fresh(),
                            field_var: var_store.fresh(),
                            field,
                        }),
                    ),
                    Output::default(),
                );
                let def_references = DefReferences::Value(can_output.references.clone());
                output.union(can_output);

                (loc_can_expr, def_references)
            }

            _ => {
                let (loc_can_expr, can_output) =
                    canonicalize_expr(env, var_store, scope, loc_expr.region, &loc_expr.value);

                let def_references = DefReferences::Value(can_output.references.clone());
                output.union(can_output);

                (loc_can_expr, def_references)
            }
        }
    };

    let mut vars_by_symbol = SendMap::default();

    pattern_to_vars_by_symbol(&mut vars_by_symbol, &loc_can_pattern.value, expr_var);

    let def = single_can_def(
        loc_can_pattern,
        loc_can_expr,
        expr_var,
        opt_loc_annotation,
        vars_by_symbol,
        kind,
    );

    DefOutput {
        output,
        references: def_references,
        def,
    }
}

#[inline(always)]
pub fn can_defs_with_return<'a>(
    env: &mut Env<'a>,
    var_store: &mut VarStore,
    scope: &mut Scope,
    loc_defs: &'a mut Defs<'a>,
    loc_ret: &'a Loc<ast::Expr<'a>>,
) -> (Expr, Output) {
    let (unsorted, defs_output, symbols_introduced, imports_introduced) = canonicalize_defs(
        env,
        Output::default(),
        var_store,
        scope,
        loc_defs,
        PatternType::DefExpr,
    );

    // The def as a whole is a tail call iff its return expression is a tail call.
    // Use its output as a starting point because its tail_call already has the right answer!
    let (ret_expr, mut output) =
        canonicalize_expr(env, var_store, scope, loc_ret.region, &loc_ret.value);

    output
        .introduced_variables
        .union(&defs_output.introduced_variables);

    // Sort the defs with the output of the return expression - we'll use this to catch unused defs
    // due only to recursion.
    let (declarations, mut output) = sort_can_defs(env, var_store, unsorted, output);

    output.references.union_mut(&defs_output.references);

    // Now that we've collected all the references, check to see if any of the new idents
    // we defined went unused by the return expression or any other def.
    for (symbol, region) in symbols_introduced {
        if !output.references.has_type_or_value_lookup(symbol)
            && !scope.abilities_store.is_specialization_name(symbol)
        {
            env.problem(Problem::UnusedDef(symbol, region));
        }
    }

    report_unused_imports(imports_introduced, &output.references, env, scope);

    let mut loc_expr: Loc<Expr> = ret_expr;

    for declaration in declarations.into_iter().rev() {
        loc_expr = decl_to_let(declaration, loc_expr);
    }

    (loc_expr.value, output)
}

pub fn report_unused_imports(
    imports_introduced: Vec<IntroducedImport>,
    references: &References,
    env: &mut Env<'_>,
    scope: &mut Scope,
) {
    for import in imports_introduced {
        if references.has_module_lookup(import.module_id) {
            for (symbol, region) in &import.exposed_symbols {
                if !references.has_unqualified_type_or_value_lookup(*symbol)
                    && !scope.abilities_store.is_specialization_name(*symbol)
                {
                    env.problem(Problem::UnusedImport(*symbol, *region));
                }
            }
        } else {
            env.problem(Problem::UnusedModuleImport(import.module_id, import.region));
        }
    }
}

fn decl_to_let(decl: Declaration, loc_ret: Loc<Expr>) -> Loc<Expr> {
    match decl {
        Declaration::Declare(def) => {
            let region = Region::span_across(&def.loc_pattern.region, &loc_ret.region);
            let expr = Expr::LetNonRec(Box::new(def), Box::new(loc_ret));
            Loc::at(region, expr)
        }
        Declaration::DeclareRec(defs, cycle_mark) => {
            let region = Region::span_across(&defs[0].loc_pattern.region, &loc_ret.region);
            let expr = Expr::LetRec(defs, Box::new(loc_ret), cycle_mark);
            Loc::at(region, expr)
        }
        Declaration::InvalidCycle(entries) => {
            Loc::at_zero(Expr::RuntimeError(RuntimeError::CircularDef(entries)))
        }
        Declaration::Builtin(_) => {
            // Builtins should only be added to top-level decls, not to let-exprs!
            unreachable!()
        }
        Declaration::Expects(expects) => {
            let mut loc_ret = loc_ret;

            let conditions = expects.conditions.into_iter().rev();
            let condition_regions = expects.regions.into_iter().rev();
            let expect_regions = expects.preceding_comment.into_iter().rev();

            let it = expect_regions.zip(condition_regions).zip(conditions);

            for ((expect_region, condition_region), condition) in it {
                let region = Region::span_across(&expect_region, &loc_ret.region);
                let lookups_in_cond = get_lookup_symbols(&condition);

                let expr = Expr::Expect {
                    loc_condition: Box::new(Loc::at(condition_region, condition)),
                    loc_continuation: Box::new(loc_ret),
                    lookups_in_cond,
                };

                loc_ret = Loc::at(region, expr);
            }

            loc_ret
        }
    }
}

fn to_pending_alias_or_opaque<'a>(
    env: &mut Env<'a>,
    scope: &mut Scope,
    name: &'a Loc<&'a str>,
    vars: &'a [Loc<ast::Pattern<'a>>],
    ann: &'a Loc<ast::TypeAnnotation<'a>>,
    opt_derived: Option<&'a Loc<ast::ImplementsAbilities<'a>>>,
    kind: AliasKind,
) -> PendingTypeDef<'a> {
    let region = Region::span_across(&name.region, &ann.region);

    match scope.introduce_without_shadow_symbol(&Ident::from(name.value), region) {
        Ok(symbol) => {
            let mut can_rigids: Vec<Loc<Lowercase>> = Vec::with_capacity(vars.len());

            for loc_var in vars.iter() {
                match loc_var.value {
                    ast::Pattern::Identifier { ident: name, .. }
                        if name.chars().next().unwrap().is_lowercase() =>
                    {
                        let lowercase = Lowercase::from(name);
                        can_rigids.push(Loc {
                            value: lowercase,
                            region: loc_var.region,
                        });
                    }
                    _ => {
                        // any other pattern in this position is a syntax error.
                        let problem = Problem::InvalidAliasRigid {
                            alias_name: symbol,
                            region: loc_var.region,
                        };
                        env.problems.push(problem);

                        return PendingTypeDef::InvalidAlias {
                            kind,
                            symbol,
                            region,
                        };
                    }
                }
            }

            let name_str = name.value;
            let name = Loc {
                region: name.region,
                value: symbol,
            };

            match kind {
                AliasKind::Structural => PendingTypeDef::Alias {
                    name,
                    vars: can_rigids,
                    ann,
                },
                AliasKind::Opaque => PendingTypeDef::Opaque {
                    name_str,
                    name,
                    vars: can_rigids,
                    ann,
                    derived: opt_derived,
                },
            }
        }

        Err((original_sym, original_region, loc_shadowed_symbol)) => {
            let shadow_kind = match kind {
                AliasKind::Structural => ShadowKind::Alias(original_sym),
                AliasKind::Opaque => ShadowKind::Opaque(original_sym),
            };

            env.problem(Problem::Shadowing {
                original_region,
                shadow: loc_shadowed_symbol,
                kind: shadow_kind,
            });

            PendingTypeDef::ShadowedAlias
        }
    }
}

fn to_pending_type_def<'a>(
    env: &mut Env<'a>,
    def: &'a ast::TypeDef<'a>,
    scope: &mut Scope,
    pattern_type: PatternType,
) -> PendingTypeDef<'a> {
    use ast::TypeDef::*;

    match def {
        Alias {
            header: TypeHeader { name, vars },
            ann,
        } => to_pending_alias_or_opaque(env, scope, name, vars, ann, None, AliasKind::Structural),
        Opaque {
            header: TypeHeader { name, vars },
            typ: ann,
            derived,
        } => to_pending_alias_or_opaque(
            env,
            scope,
            name,
            vars,
            ann,
            derived.as_ref(),
            AliasKind::Opaque,
        ),

        Ability {
            header, members, ..
        } if pattern_type != PatternType::TopLevelDef => {
            let header_region = header.region();
            let region = Region::span_across(
                &header_region,
                &members.last().map(|m| m.region()).unwrap_or(header_region),
            );
            env.problem(Problem::AbilityNotOnToplevel { region });

            PendingTypeDef::AbilityNotOnToplevel
        }

        Ability {
            header: TypeHeader { name, vars },
            members,
            loc_implements: _,
        } => {
            let name = match scope
                .introduce_without_shadow_symbol(&Ident::from(name.value), name.region)
            {
                Ok(symbol) => Loc::at(name.region, symbol),
                Err((original_symbol, original_region, shadowed_symbol)) => {
                    env.problem(Problem::Shadowing {
                        original_region,
                        shadow: shadowed_symbol,
                        kind: ShadowKind::Ability(original_symbol),
                    });
                    return PendingTypeDef::AbilityShadows;
                }
            };

            if !vars.is_empty() {
                // Disallow ability type arguments, at least for now.
                let variables_region = Region::across_all(vars.iter().map(|v| &v.region));

                env.problem(Problem::AbilityHasTypeVariables {
                    name: name.value,
                    variables_region,
                });
                return PendingTypeDef::InvalidAbility {
                    symbol: name.value,
                    region: name.region,
                };
            }

            let mut named_members = Vec::with_capacity(members.len());

            for member in *members {
                let name_region = member.name.region;
                let member_name = member.name.extract_spaces().item;

                let member_sym = match scope.introduce(member_name.into(), name_region) {
                    Ok(sym) => sym,
                    Err((shadowed_symbol, shadow, _new_symbol)) => {
                        env.problem(roc_problem::can::Problem::Shadowing {
                            original_region: shadowed_symbol.region,
                            shadow,
                            kind: ShadowKind::Variable,
                        });
                        // Pretend the member isn't a part of the ability
                        continue;
                    }
                };

                named_members.push(PendingAbilityMember {
                    name: Loc::at(name_region, member_sym),
                    typ: member.typ,
                });

                if pattern_type == PatternType::TopLevelDef {
                    env.top_level_symbols.insert(member_sym);
                }
            }

            PendingTypeDef::Ability {
                name,
                members: named_members,
            }
        }
    }
}

enum PendingValue<'a> {
    Def(PendingValueDef<'a>),
    Dbg(PendingExpectOrDbg<'a>),
    Expect(PendingExpectOrDbg<'a>),
    ModuleImport(PendingModuleImport<'a>),
    SignatureDefMismatch,
    InvalidIngestedFile,
    ImportNameConflict,
    StmtAfterExpr,
}

struct PendingExpectOrDbg<'a> {
    condition: &'a Loc<ast::Expr<'a>>,
    preceding_comment: Region,
}

struct PendingModuleImport<'a> {
    module_id: ModuleId,
    region: Region,
    exposed_symbols: Vec<(Symbol, Region)>,
    params: PendingModuleImportParams<'a>,
}

struct PendingModuleImportParams<'a> {
    symbol: Symbol,
    variable: Variable,
    loc_pattern: Loc<Pattern>,
    opt_provided: Option<ast::Collection<'a, Loc<AssignedField<'a, ast::Expr<'a>>>>>,
}

pub struct IntroducedImport {
    module_id: ModuleId,
    region: Region,
    exposed_symbols: Vec<(Symbol, Region)>,
}

#[allow(clippy::too_many_arguments)]
fn to_pending_value_def<'a>(
    env: &mut Env<'a>,
    var_store: &mut VarStore,
    def: &'a ast::ValueDef<'a>,
    region: Region,
    scope: &mut Scope,
    pending_abilities_in_scope: &PendingAbilitiesInScope,
    output: &mut Output,
    pattern_type: PatternType,
) -> PendingValue<'a> {
    use ast::ValueDef::*;

    match def {
        Annotation(loc_pattern, loc_ann) => {
            // This takes care of checking for shadowing and adding idents to scope.
            let loc_can_pattern = canonicalize_def_header_pattern(
                env,
                var_store,
                scope,
                pending_abilities_in_scope,
                output,
                pattern_type,
                &loc_pattern.value,
                loc_pattern.region,
            );

            PendingValue::Def(PendingValueDef::AnnotationOnly(loc_can_pattern, loc_ann))
        }
        Body(loc_pattern, loc_expr) => {
            // This takes care of checking for shadowing and adding idents to scope.
            let loc_can_pattern = canonicalize_def_header_pattern(
                env,
                var_store,
                scope,
                pending_abilities_in_scope,
                output,
                pattern_type,
                &loc_pattern.value,
                loc_pattern.region,
            );

            PendingValue::Def(PendingValueDef::Body(loc_can_pattern, loc_expr))
        }

        AnnotatedBody {
            ann_pattern,
            ann_type,
            lines_between: _,
            body_pattern,
            body_expr,
        } => {
            if ann_pattern.value.equivalent(&body_pattern.value) {
                // NOTE: Pick the body pattern, picking the annotation one is
                // incorrect in the presence of optional record fields!
                //
                // { x, y } : { x : Int, y ? Bool }*
                // { x, y ? False } = rec
                //
                // This takes care of checking for shadowing and adding idents to scope.
                let loc_can_pattern = canonicalize_def_header_pattern(
                    env,
                    var_store,
                    scope,
                    pending_abilities_in_scope,
                    output,
                    pattern_type,
                    &body_pattern.value,
                    body_pattern.region,
                );

                PendingValue::Def(PendingValueDef::TypedBody(
                    body_pattern,
                    loc_can_pattern,
                    ann_type,
                    body_expr,
                ))
            } else {
                // the pattern of the annotation does not match the pattern of the body direc
                env.problems.push(Problem::SignatureDefMismatch {
                    annotation_pattern: ann_pattern.region,
                    def_pattern: body_pattern.region,
                });

                // TODO: Should we instead build some PendingValueDef::InvalidAnnotatedBody ? This would
                // remove the `Option` on this function (and be probably more reliable for further
                // problem/error reporting)
                PendingValue::SignatureDefMismatch
            }
        }

        Dbg {
            condition,
            preceding_comment,
        } => PendingValue::Dbg(PendingExpectOrDbg {
            condition,
            preceding_comment: *preceding_comment,
        }),

        Expect {
            condition,
            preceding_comment,
        } => PendingValue::Expect(PendingExpectOrDbg {
            condition,
            preceding_comment: *preceding_comment,
        }),

        ModuleImport(module_import) => {
            let qualified_module_name: QualifiedModuleName = module_import.name.value.into();
            let module_name = qualified_module_name.module.clone();
            let pq_module_name = qualified_module_name.into_pq_module_name(env.opt_shorthand);

            let module_id = env
                .qualified_module_ids
                .get_id(&pq_module_name)
                .expect("Module id should have been added in load");

            let name_with_alias = match module_import.alias {
                Some(alias) => ModuleName::from(alias.item.value.as_str()),
                None => module_name.clone(),
            };

            // Generate a symbol for the module params def
            // We do this even if params weren't provided so that solve can report if they are missing
            let params_sym = scope.gen_unique_symbol();
            let params_region = module_import
                .params
                .map(|p| p.params.region)
                .unwrap_or(region);
            let params_var = var_store.fresh();
            let params = PendingModuleImportParams {
                symbol: params_sym,
                variable: params_var,
                loc_pattern: Loc::at(params_region, Pattern::Identifier(params_sym)),
                opt_provided: module_import.params.map(|p| p.params.value),
            };
            let provided_params = if module_import.params.is_some() {
                // Only add params to scope if they are provided
                Some((params_var, params_sym))
            } else {
                None
            };

            if let Err(existing_import) =
                scope
                    .modules
                    .insert(name_with_alias.clone(), module_id, provided_params, region)
            {
                env.problems.push(Problem::ImportNameConflict {
                    name: name_with_alias,
                    is_alias: module_import.alias.is_some(),
                    new_module_id: module_id,
                    new_import_region: region,
                    existing_import,
                });

                return PendingValue::ImportNameConflict;
            };

            let exposed_names = module_import
                .exposed
                .map(|kw| kw.item.items)
                .unwrap_or_default();

            if exposed_names.is_empty()
                && !env.home.is_builtin()
                && module_id.is_automatically_imported()
            {
                env.problems
                    .push(Problem::ExplicitBuiltinImport(module_id, region));
            }

            let exposed_ids = env
                .dep_idents
                .get(&module_id)
                .expect("Module id should have been added in load");

            let mut exposed_symbols = Vec::with_capacity(exposed_names.len());

            for loc_name in exposed_names {
                let exposed_name = loc_name.value.item();
                let name = exposed_name.as_str();
                let ident = Ident::from(name);

                match exposed_ids.get_id(name) {
                    Some(ident_id) => {
                        let symbol = Symbol::new(module_id, ident_id);
                        exposed_symbols.push((symbol, loc_name.region));

                        if let Err((_shadowed_symbol, existing_symbol_region)) =
                            scope.import_symbol(ident, symbol, loc_name.region)
                        {
                            if symbol.is_automatically_imported() {
                                env.problem(Problem::ExplicitBuiltinTypeImport(
                                    symbol,
                                    loc_name.region,
                                ));
                            } else {
                                env.problem(Problem::ImportShadowsSymbol {
                                    region: loc_name.region,
                                    new_symbol: symbol,
                                    existing_symbol_region,
                                })
                            }
                        }
                    }
                    None => env.problem(Problem::RuntimeError(RuntimeError::ValueNotExposed {
                        module_name: module_name.clone(),
                        ident,
                        region: loc_name.region,
                        exposed_values: exposed_ids.exposed_values(),
                    })),
                }
            }

            PendingValue::ModuleImport(PendingModuleImport {
                module_id,
                region,
                exposed_symbols,
                params,
            })
        }
        IngestedFileImport(ingested_file) => {
            let loc_name = ingested_file.name.item;

            let symbol = match scope.introduce(loc_name.value.into(), loc_name.region) {
                Ok(symbol) => symbol,
                Err((original, shadow, _)) => {
                    env.problem(Problem::Shadowing {
                        original_region: original.region,
                        shadow,
                        kind: ShadowKind::Variable,
                    });

                    return PendingValue::InvalidIngestedFile;
                }
            };

            let loc_pattern = Loc::at(loc_name.region, Pattern::Identifier(symbol));

            PendingValue::Def(PendingValueDef::IngestedFile(
                loc_pattern,
                ingested_file.annotation.map(|ann| ann.annotation),
                ingested_file.path,
            ))
        }
        StmtAfterExpr => PendingValue::StmtAfterExpr,
        Stmt(expr) => {
            if env.fx_mode == FxMode::Task {
                internal_error!("a Stmt was not desugared correctly, should have been converted to a Body(...) in desguar")
            }

            PendingValue::Def(PendingValueDef::Stmt(expr))
        }
    }
}

/// Make aliases recursive
fn correct_mutual_recursive_type_alias(
    env: &mut Env,
    original_aliases: VecMap<Symbol, Alias>,
    var_store: &mut VarStore,
) -> VecMap<Symbol, Alias> {
    let capacity = original_aliases.len();
    let mut matrix = ReferenceMatrix::new(capacity);

    let (symbols_introduced, mut aliases) = original_aliases.unzip();

    for (index, alias) in aliases.iter().enumerate() {
        for referenced in alias.typ.symbols() {
            match symbols_introduced.iter().position(|k| referenced == *k) {
                None => { /* ignore */ }
                Some(ref_id) => matrix.set_row_col(index, ref_id, true),
            }
        }
    }

    let mut solved_aliases = bitvec::vec::BitVec::<usize>::repeat(false, capacity);

    let sccs = matrix.strongly_connected_components_all();

    // scratchpad to store aliases that are modified in the current iteration.
    // Only used when there is are more than one alias in a group. See below why
    // this is needed.
    let scratchpad_capacity = sccs
        .groups()
        .map(|(r, _)| r.count_ones())
        .max()
        .unwrap_or_default();
    let mut scratchpad = Vec::with_capacity(scratchpad_capacity);

    for (cycle, _is_initial) in sccs.groups() {
        debug_assert!(cycle.count_ones() > 0);

        // We need to instantiate the alias with any symbols in the currrent module it
        // depends on.
        //
        // the `strongly_connected_components` returns SCCs in a topologically sorted order:
        // SCC_0 has those aliases that don't rely on any other, SCC_1 has only those that rely on SCC_1, etc.
        //
        // Hence, we only need to worry about symbols in the current SCC or any prior one.
        // It cannot be using any of the others, and we've already instantiated aliases coming from other modules.
        let mut to_instantiate = solved_aliases | cycle;

        // Make sure we report only one error for the cycle, not an error for every
        // alias in the cycle.
        let mut can_still_report_error = true;

        for index in cycle.iter_ones() {
            // Don't try to instantiate the alias itself in its own definition.
            to_instantiate.set(index, false);

            // Within a recursive group, we must instantiate all aliases like how they came to the
            // loop. e.g. given
            //
            // A : [ConsA B, NilA]
            // B : [ConsB A, NilB]
            //
            // Our goal is
            //
            // A : [ConsA [ConsB A, NilB], NilA]
            // B : [ConsB [ConsA B, NilA], NilB]
            //
            // But if we would first instantiate B into A, then use the updated A to instantiate B,
            // we get
            //
            // A : [ConsA [ConsB A, NilB], NilA]
            // B : [ConsB [ConsA [ConsB A, NilB], NilA], NilB]
            //
            // Which is incorrect. We do need the instantiated version however.
            // e.g. if in a next group we have:
            //
            // C : A
            //
            // Then we must use the instantiated version
            //
            // C : [ConsA [ConsB A, NilB], NilA]
            //
            // So, we cannot replace the original version of A with its instantiated version
            // while we process A's group. We have to store the instantiated version until the
            // current group is done, then move it to the `aliases` array. That is what the scratchpad is for.
            let alias = if cycle.count_ones() == 1 {
                // an optimization: we can modify the alias in the `aliases` list directly
                // because it is the only alias in the group.
                &mut aliases[index]
            } else {
                scratchpad.push((index, aliases[index].clone()));

                &mut scratchpad.last_mut().unwrap().1
            };

            // Now, `alias` is possibly a mutable borrow from the `aliases` vector. But we also want
            // to immutably borrow other elements from that vector to instantiate them into `alias`.
            // The borrow checker disallows that.
            //
            // So we get creative: we swap out the element we want to modify with a dummy. We can
            // then freely modify the type we moved out, and the `to_instantiate` mask
            // makes sure that our dummy is not used.

            let alias_region = alias.region;
            let mut alias_type = Type::EmptyRec;

            std::mem::swap(&mut alias_type, &mut alias.typ);

            let can_instantiate_symbol = |s| match symbols_introduced.iter().position(|i| *i == s) {
                Some(s_index) if to_instantiate[s_index] => aliases.get(s_index),
                _ => None,
            };

            let mut new_lambda_sets = ImSet::default();
            let mut new_recursion_variables = ImSet::default();
            let mut new_infer_ext_vars = ImSet::default();
            alias_type.instantiate_aliases(
                alias_region,
                &can_instantiate_symbol,
                var_store,
                &mut new_lambda_sets,
                &mut new_recursion_variables,
                &mut new_infer_ext_vars,
            );

            let alias = if cycle.count_ones() > 1 {
                &mut scratchpad.last_mut().unwrap().1
            } else {
                &mut aliases[index]
            };

            // swap the type back
            std::mem::swap(&mut alias_type, &mut alias.typ);

            // We can instantiate this alias in future iterations
            to_instantiate.set(index, true);

            // add any lambda sets that the instantiation created to the current alias
            alias.lambda_set_variables.extend(
                new_lambda_sets
                    .iter()
                    .map(|var| LambdaSet(Type::Variable(*var))),
            );

            // add any new recursion variables
            alias.recursion_variables.extend(new_recursion_variables);

            // add any new infer-in-output extension variables that the instantiation created to the current alias
            alias
                .infer_ext_in_output_variables
                .extend(new_infer_ext_vars);

            // Now mark the alias recursive, if it needs to be.
            let rec = symbols_introduced[index];
            let is_self_recursive = cycle.count_ones() == 1 && matrix.get_row_col(index, index);
            let is_mutually_recursive = cycle.count_ones() > 1;

            if is_self_recursive || is_mutually_recursive {
                let _made_recursive = make_tag_union_of_alias_recursive(
                    env,
                    rec,
                    alias,
                    vec![],
                    var_store,
                    &mut can_still_report_error,
                );
            }
        }

        // the current group has instantiated. Now we can move the updated aliases to the `aliases` vector
        for (index, alias) in scratchpad.drain(..) {
            aliases[index] = alias;
        }

        // The cycle we just instantiated and marked recursive may still be an illegal cycle, if
        // all the types in the cycle are narrow newtypes. We can't figure this out until now,
        // because we need all the types to be deeply instantiated.
        let all_are_narrow = cycle.iter_ones().all(|index| {
            let typ = &aliases[index].typ;
            matches!(typ, Type::RecursiveTagUnion(..)) && typ.is_narrow()
        });

        if all_are_narrow {
            // This cycle is illegal!
            let mut indices = cycle.iter_ones();
            let first_index = indices.next().unwrap();

            let rest: Vec<Symbol> = indices.map(|i| symbols_introduced[i]).collect();

            let alias_name = symbols_introduced[first_index];
            let alias = aliases.get_mut(first_index).unwrap();

            mark_cyclic_alias(
                env,
                &mut alias.typ,
                alias_name,
                alias.kind,
                alias.region,
                rest,
                can_still_report_error,
            )
        }

        // We've instantiated all we could, so all instantiatable aliases are solved now
        solved_aliases = to_instantiate;
    }

    // Safety: both vectors are equal length and there are no duplicates
    unsafe { VecMap::zip(symbols_introduced, aliases) }
}

fn make_tag_union_of_alias_recursive(
    env: &mut Env,
    alias_name: Symbol,
    alias: &mut Alias,
    others: Vec<Symbol>,
    var_store: &mut VarStore,
    can_report_cyclic_error: &mut bool,
) -> Result<(), ()> {
    let alias_args = alias
        .type_variables
        .iter()
        .map(|l| Type::Variable(l.value.var));

    let alias_opt_able_vars = alias.type_variables.iter().map(|l| OptAbleType {
        typ: Type::Variable(l.value.var),
        opt_abilities: l.value.opt_bound_abilities.clone(),
    });

    let lambda_set_vars = alias.lambda_set_variables.iter();
    let infer_ext_in_output_variables = alias
        .infer_ext_in_output_variables
        .iter()
        .map(|v| Type::Variable(*v));

    let made_recursive = make_tag_union_recursive_help(
        env,
        Loc::at(alias.header_region(), alias_name),
        alias_args,
        alias_opt_able_vars,
        lambda_set_vars,
        infer_ext_in_output_variables,
        alias.kind,
        alias.region,
        others,
        &mut alias.typ,
        var_store,
        can_report_cyclic_error,
    );

    match made_recursive {
        MakeTagUnionRecursive::Cyclic => Ok(()),
        MakeTagUnionRecursive::MadeRecursive { recursion_variable } => {
            alias.recursion_variables.clear();
            alias.recursion_variables.insert(recursion_variable);

            Ok(())
        }
        MakeTagUnionRecursive::InvalidRecursion => Err(()),
    }
}

enum MakeTagUnionRecursive {
    Cyclic,
    MadeRecursive { recursion_variable: Variable },
    InvalidRecursion,
}

/// Attempt to make a tag union recursive at the position of `recursive_alias`; for example,
///
/// ```roc
/// [Cons a (ConsList a), Nil] as ConsList a
/// ```
///
/// can be made recursive at the position "ConsList a" with a fresh recursive variable, say r1:
///
/// ```roc
/// [Cons a r1, Nil] as r1
/// ```
///
/// Returns `Err` if the tag union is recursive, but there is no structure-preserving recursion
/// variable for it. This can happen when the type is a nested datatype, for example in either of
///
/// ```roc
/// Nested a : [Chain a (Nested (List a)), Term]
/// DuoList a b : [Cons a (DuoList b a), Nil]
/// ```
///
/// When `Err` is returned, a problem will be added to `env`.
#[allow(clippy::too_many_arguments)]
fn make_tag_union_recursive_help<'a, 'b>(
    env: &mut Env<'a>,
    recursive_alias: Loc<Symbol>,
    alias_args: impl Iterator<Item = Type>,
    alias_opt_able_vars: impl Iterator<Item = OptAbleType>,
    lambda_set_variables: impl Iterator<Item = &'b LambdaSet>,
    infer_ext_in_output_variables: impl Iterator<Item = Type>,
    alias_kind: AliasKind,
    region: Region,
    others: Vec<Symbol>,
    typ: &'b mut Type,
    var_store: &mut VarStore,
    can_report_cyclic_error: &mut bool,
) -> MakeTagUnionRecursive {
    use MakeTagUnionRecursive::*;

    let symbol = recursive_alias.value;
    let alias_region = recursive_alias.region;

    match typ {
        Type::TagUnion(tags, ext) => {
            let recursion_variable = var_store.fresh();
            let type_arguments: Vec<_> = alias_args.collect();

            let mut pending_typ =
                Type::RecursiveTagUnion(recursion_variable, tags.to_vec(), ext.clone());

            let substitution = match alias_kind {
                // Inline recursion var directly wherever the alias is used.
                AliasKind::Structural => Type::Variable(recursion_variable),
                // Wrap the recursion var in the opaque wherever it's used to avoid leaking the
                // inner type out as structural.
                AliasKind::Opaque => Type::Alias {
                    symbol,
                    type_arguments: alias_opt_able_vars.collect(),
                    lambda_set_variables: lambda_set_variables.cloned().collect(),
                    infer_ext_in_output_types: infer_ext_in_output_variables.collect(),
                    actual: Box::new(Type::Variable(recursion_variable)),
                    kind: AliasKind::Opaque,
                },
            };

            let substitution_result =
                pending_typ.substitute_alias(symbol, &type_arguments, &substitution);
            match substitution_result {
                Ok(()) => {
                    // We can substitute the alias presence for the variable exactly.
                    *typ = pending_typ;

                    MadeRecursive { recursion_variable }
                }
                Err(differing_recursion_region) => {
                    env.problems.push(Problem::NestedDatatype {
                        alias: symbol,
                        def_region: alias_region,
                        differing_recursion_region,
                    });

                    InvalidRecursion
                }
            }
        }
        Type::RecursiveTagUnion(recursion_variable, _, _) => MadeRecursive {
            recursion_variable: *recursion_variable,
        },
        Type::Alias {
            actual,
            type_arguments,
            lambda_set_variables,
            infer_ext_in_output_types,
            kind,
            ..
        } => {
            // NB: We need to collect the type arguments to shut off rustc's closure type
            // instantiator. Otherwise we get unfortunate errors like
            //   reached the recursion limit while instantiating `make_tag_union_recursive_help::<...n/src/def.rs:1879:65: 1879:77]>>`
            #[allow(clippy::needless_collect)]
            let alias_args: Vec<Type> = type_arguments.iter().map(|ta| ta.typ.clone()).collect();
            let recursive_alias = Loc::at_zero(symbol);

            // try to make `actual` recursive
            make_tag_union_recursive_help(
                env,
                recursive_alias,
                alias_args.into_iter(),
                type_arguments.iter().cloned(),
                lambda_set_variables.iter(),
                infer_ext_in_output_types.iter().cloned(),
                *kind,
                region,
                others,
                actual,
                var_store,
                can_report_cyclic_error,
            )
        }
        _ => {
            // take care to report a cyclic alias only once (not once for each alias in the cycle)
            mark_cyclic_alias(
                env,
                typ,
                symbol,
                alias_kind,
                region,
                others,
                *can_report_cyclic_error,
            );
            *can_report_cyclic_error = false;

            Cyclic
        }
    }
}

fn mark_cyclic_alias(
    env: &mut Env,
    typ: &mut Type,
    symbol: Symbol,
    alias_kind: AliasKind,
    region: Region,
    others: Vec<Symbol>,
    report: bool,
) {
    *typ = Type::Error;

    if report {
        let problem = Problem::CyclicAlias(symbol, region, others, alias_kind);
        env.problems.push(problem);
    }
}<|MERGE_RESOLUTION|>--- conflicted
+++ resolved
@@ -91,10 +91,7 @@
     }
 }
 
-<<<<<<< HEAD
-#[derive(Clone, Debug, PartialEq)]
-=======
-#[derive(Clone, Copy, Debug)]
+#[derive(Clone, Copy, Debug, PartialEq)]
 pub enum DefKind {
     /// A def that introduces identifiers
     Let,
@@ -126,8 +123,7 @@
     }
 }
 
-#[derive(Clone, Debug)]
->>>>>>> 22423ca9
+#[derive(Clone, Debug, PartialEq)]
 pub struct Annotation {
     pub signature: Type,
     pub introduced_variables: IntroducedVariables,
