--- conflicted
+++ resolved
@@ -2,15 +2,9 @@
 
 import pf.Host
 
-<<<<<<< HEAD
-main : Task {} []
-main =
-    { value, is_error } = PlatformTasks.get_int!
-=======
 main! : {} => {}
 main! = \{} ->
     { value, is_error } = Host.get_int!({})
->>>>>>> 8b641dd9
     input_result =
         if is_error then
             Err(GetIntError)
@@ -20,19 +14,11 @@
     when input_result is
         Ok(n) ->
             queens(n) # original koka 13
-<<<<<<< HEAD
             |> Num.to_str
-            |> PlatformTasks.put_line
-
-        Err(GetIntError) ->
-            PlatformTasks.put_line("Error: Failed to get Integer from stdin.")
-=======
-            |> Num.toStr
             |> Host.put_line!
 
         Err(GetIntError) ->
             Host.put_line!("Error: Failed to get Integer from stdin.")
->>>>>>> 8b641dd9
 
 ConsList a : [Nil, Cons a (ConsList a)]
 
