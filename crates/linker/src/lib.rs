//! Surgical linker that links platforms to Roc applications. We created our own
//! linker for performance, since regular linkers add complexity that is not
//! needed for linking Roc apps. Because we want `roc` to manage the build
//! system and final linking of the executable, it is significantly less
//! practical to use a regular linker.
use memmap2::{Mmap, MmapMut};
use object::Object;
use roc_error_macros::internal_error;
<<<<<<< HEAD
use roc_load::{EntryPoint, ExecutionMode, ExposedToHost, LoadConfig, Threading};
use roc_module::symbol::Interns;
use roc_mono::ir::OptLevel;
=======
use roc_load::{EntryPoint, ExecutionMode, LoadConfig, Threading};
>>>>>>> f500e5df
use roc_packaging::cache::RocCacheDir;
use roc_reporting::report::{RenderTarget, DEFAULT_PALETTE};
use roc_target::get_target_triple_str;
use std::cmp::Ordering;
use std::mem;
use std::path::{Path, PathBuf};
use target_lexicon::Triple;

mod elf;
mod macho;
mod pe;

mod generate_dylib;
mod metadata;

#[derive(Debug, Copy, Clone, PartialEq, Eq)]
pub enum LinkType {
    // These numbers correspond to the --lib and --no-link flags
    Executable = 0,
    Dylib = 1,
    None = 2,
}

pub fn supported(link_type: LinkType, target: &Triple) -> bool {
    if let LinkType::Executable = link_type {
        match target {
            Triple {
                architecture: target_lexicon::Architecture::X86_64,
                operating_system: target_lexicon::OperatingSystem::Linux,
                binary_format: target_lexicon::BinaryFormat::Elf,
                ..
            } => true,

            // macho support is incomplete
            Triple {
                operating_system: target_lexicon::OperatingSystem::Darwin,
                binary_format: target_lexicon::BinaryFormat::Macho,
                ..
            } => false,

            Triple {
                architecture: target_lexicon::Architecture::X86_64,
                operating_system: target_lexicon::OperatingSystem::Windows,
                binary_format: target_lexicon::BinaryFormat::Coff,
                ..
            } => true,

            _ => false,
        }
    } else {
        false
    }
}

<<<<<<< HEAD
pub fn build_and_preprocess_host(
    opt_level: OptLevel,
    target: &Triple,
    platform_main_roc: &Path,
    preprocessed_host_path: &Path,
    exposed_symbols: ExposedSymbols,
) {
    let stub_dll_symbols = exposed_symbols.stub_dll_symbols();

    build_and_preprocess_host_lowlevel(
        opt_level,
        target,
        platform_main_roc,
        preprocessed_host_path,
        &stub_dll_symbols,
    )
}

pub fn build_and_preprocess_host_lowlevel(
    opt_level: OptLevel,
    target: &Triple,
    platform_main_roc: &Path,
    preprocessed_host_path: &Path,
    stub_dll_symbols: &[String],
) {
    let stub_lib = if let target_lexicon::OperatingSystem::Windows = target.operating_system {
        platform_main_roc.with_file_name("libapp.dll")
    } else {
        platform_main_roc.with_file_name("libapp.so")
    };

    let dynhost = if let target_lexicon::OperatingSystem::Windows = target.operating_system {
        platform_main_roc.with_file_name("dynhost.exe")
    } else {
        platform_main_roc.with_file_name("dynhost")
    };

    generate_dynamic_lib(target, stub_dll_symbols, &stub_lib);
    rebuild_host(opt_level, target, platform_main_roc, Some(&stub_lib));

    let metadata = platform_main_roc.with_file_name(metadata_file_name(target));
    // let prehost = host_input_path.with_file_name(preprocessed_host_filename(target).unwrap());

    preprocess(
        target,
        &dynhost,
        &metadata,
        preprocessed_host_path,
        &stub_lib,
        stub_dll_symbols,
        false,
        false,
    )
=======
pub const PRECOMPILED_HOST_EXT: &str = "rh1"; // Short for "roc host version 1" (so we can change format in the future)

pub fn preprocessed_host_filename(target: &Triple) -> Option<String> {
    roc_target::get_target_triple_str(target).map(|x| format!("{}.{}", x, PRECOMPILED_HOST_EXT))
>>>>>>> f500e5df
}

fn metadata_file_name(target: &Triple) -> String {
    let target_triple_str = get_target_triple_str(target);

    format!("metadata_{}.rm2", target_triple_str.unwrap_or("unknown"))
}

pub fn link_preprocessed_host(
    target: &Triple,
    platform_path: &Path,
    roc_app_bytes: &[u8],
    binary_path: &Path,
) {
    let metadata = platform_path.with_file_name(metadata_file_name(target));
    surgery(roc_app_bytes, &metadata, binary_path, false, false, target)
}

// Exposed function to load a platform file and generate a stub lib for it.
pub fn generate_stub_lib(
    input_path: &Path,
    roc_cache_dir: RocCacheDir<'_>,
    triple: &Triple,
) -> std::io::Result<i32> {
    // Note: this should theoretically just be able to load the host, I think.
    // Instead, I am loading an entire app because that was simpler and had example code.
    // If this was expected to stay around for the the long term, we should change it.
    // But hopefully it will be removable once we have surgical linking on all platforms.
    let target_info = triple.into();
    let arena = &bumpalo::Bump::new();
    let loaded = roc_load::load_and_monomorphize(
        arena,
        input_path.to_path_buf(),
        roc_cache_dir,
        LoadConfig {
            target_info,
            render: RenderTarget::Generic,
            palette: DEFAULT_PALETTE,
            threading: Threading::AllAvailable,
            exec_mode: ExecutionMode::Executable,
        },
    )
    .unwrap_or_else(|problem| todo!("{:?}", problem));

    let exposed_to_host = loaded
        .exposed_to_host
        .top_level_values
        .keys()
        .map(|x| x.as_str(&loaded.interns).to_string())
        .collect();

    let exported_closure_types = loaded
        .exposed_to_host
        .closure_types
        .iter()
        .map(|x| {
            format!(
                "{}_{}",
                x.module_string(&loaded.interns),
                x.as_str(&loaded.interns)
            )
        })
        .collect();

    let exposed_symbols = ExposedSymbols {
        top_level_values: exposed_to_host,
        exported_closure_types,
    };

    if let EntryPoint::Executable { platform_path, .. } = &loaded.entry_point {
        let stub_lib = if let target_lexicon::OperatingSystem::Windows = triple.operating_system {
            platform_path.with_file_name("libapp.obj")
        } else {
            platform_path.with_file_name("libapp.so")
        };

        let stub_dll_symbols = exposed_symbols.stub_dll_symbols();
        generate_dynamic_lib(triple, &stub_dll_symbols, &stub_lib);
    } else {
        unreachable!();
    };
    Ok(0)
}

<<<<<<< HEAD
pub struct ExposedSymbols {
    // usually just `mainForhost`
    pub top_level_values: Vec<String>,

    // old type exposing mechanism
    pub exported_closure_types: Vec<String>,
}

impl ExposedSymbols {
    pub fn from_exposed_to_host(interns: &Interns, exposed_to_host: &ExposedToHost) -> Vec<String> {
        let mut custom_names = Vec::new();
=======
pub fn generate_stub_lib_from_loaded(
    target: &Triple,
    platform_main_roc: &Path,
    exposed_to_host: Vec<String>,
    exported_closure_types: Vec<String>,
) -> (PathBuf, Vec<String>) {
    let stub_lib = if let target_lexicon::OperatingSystem::Windows = target.operating_system {
        platform_main_roc.with_file_name("libapp.dll")
    } else {
        platform_main_roc.with_file_name("libapp.so")
    };

    let stub_dll_symbols = make_stub_dll_symbols(exposed_to_host, exported_closure_types);
    generate_dynamic_lib(target, &stub_dll_symbols, &stub_lib);

    (stub_lib, stub_dll_symbols)
}

fn make_stub_dll_symbols(
    exposed_to_host: Vec<String>,
    exported_closure_types: Vec<String>,
) -> Vec<String> {
    let mut custom_names = Vec::new();
>>>>>>> f500e5df

        for x in exposed_to_host.top_level_values.keys() {
            let sym = x.as_str(interns);

            custom_names.extend([
                format!("roc__{}_1_exposed", sym),
                format!("roc__{}_1_exposed_generic", sym),
                format!("roc__{}_1_exposed_size", sym),
            ]);

            let exported_closure_types = exposed_to_host
                .closure_types
                .iter()
                .map(|x| format!("{}_{}", x.module_string(interns), x.as_str(interns)));

            for (i, _) in exported_closure_types.enumerate() {
                custom_names.extend([
                    format!("roc__{}_{i}_caller", sym),
                    format!("roc__{}_{i}_size", sym),
                    format!("roc__{}_{i}_result_size", sym),
                ]);
            }
        }

        for x in &exposed_to_host.getters {
            let sym = x.as_str(interns);
            custom_names.extend([
                sym.to_string(),
                format!("{sym}_generic"),
                format!("{sym}_size"),
            ]);
        }

        for (top_level_value, lambda_set_id) in &exposed_to_host.lambda_sets {
            let sym = top_level_value.as_str(interns);
            let id = lambda_set_id.0;
            custom_names.extend([format!("roc__{sym}_{id}_caller")]);
        }

        // on windows (PE) binary search is used on the symbols,
        // so they must be in alphabetical order
        custom_names.sort_unstable();

        custom_names
    }

    fn stub_dll_symbols(&self) -> Vec<String> {
        let mut custom_names = Vec::new();

        for sym in &self.top_level_values {
            custom_names.extend([
                format!("roc__{}_1_exposed", sym),
                format!("roc__{}_1_exposed_generic", sym),
                format!("roc__{}_size", sym),
            ]);

            for closure_type in &self.exported_closure_types {
                custom_names.extend([
                    format!("roc__{}_1_{}_caller", sym, closure_type),
                    format!("roc__{}_1_{}_size", sym, closure_type),
                    format!("roc__{}_1_{}_result_size", sym, closure_type),
                ]);
            }
        }

        // on windows (PE) binary search is used on the symbols,
        // so they must be in alphabetical order
        custom_names.sort_unstable();

        custom_names
    }
}

fn generate_dynamic_lib(target: &Triple, stub_dll_symbols: &[String], stub_lib_path: &Path) {
    if !stub_lib_is_up_to_date(target, stub_lib_path, stub_dll_symbols) {
        let bytes = crate::generate_dylib::generate(target, stub_dll_symbols)
            .unwrap_or_else(|e| internal_error!("{e}"));

        if let Err(e) = std::fs::write(stub_lib_path, &bytes) {
            internal_error!("failed to write stub lib to {:?}: {e}", stub_lib_path)
        }

        if let target_lexicon::OperatingSystem::Windows = target.operating_system {
            generate_import_library(stub_lib_path, stub_dll_symbols);
        }
    }
}

fn generate_import_library(stub_lib_path: &Path, custom_names: &[String]) {
    let def_file_content = generate_def_file(custom_names).expect("write to string never fails");

    let mut def_path = stub_lib_path.to_owned();
    def_path.set_extension("def");

    if let Err(e) = std::fs::write(&def_path, def_file_content.as_bytes()) {
        internal_error!("failed to write import library to {:?}: {e}", def_path)
    }

    let mut def_filename = PathBuf::from(generate_dylib::APP_DLL);
    def_filename.set_extension("def");

    let mut lib_filename = PathBuf::from(generate_dylib::APP_DLL);
    lib_filename.set_extension("lib");

    let zig = std::env::var("ROC_ZIG").unwrap_or_else(|_| "zig".into());

    // use zig to generate the .lib file. Here is a good description of what is in an import library
    //
    // > https://www.codeproject.com/Articles/1253835/The-Structure-of-import-Library-File-lib
    //
    // For when we want to do this in-memory in the future. We can also consider using
    //
    // > https://github.com/messense/implib-rs
    let output = std::process::Command::new(&zig)
        .current_dir(stub_lib_path.parent().unwrap())
        .args([
            "dlltool",
            "-d",
            def_filename.to_str().unwrap(),
            "-m",
            "i386:x86-64",
            "-D",
            generate_dylib::APP_DLL,
            "-l",
            lib_filename.to_str().unwrap(),
        ])
        .output()
        .unwrap();

    if !output.status.success() {
        use std::io::Write;

        std::io::stdout().write_all(&output.stdout).unwrap();
        std::io::stderr().write_all(&output.stderr).unwrap();

        panic!("zig dlltool failed");
    }
}

fn generate_def_file(custom_names: &[String]) -> Result<String, std::fmt::Error> {
    use std::fmt::Write;

    let mut def_file = String::new();

    writeln!(def_file, "LIBRARY libapp")?;
    writeln!(def_file, "EXPORTS")?;

    for (i, name) in custom_names.iter().enumerate() {
        // 1-indexed of course...
        let index = i + 1;

        writeln!(def_file, "    {name} @{index}")?;
    }

    Ok(def_file)
}

fn object_matches_target<'a>(target: &Triple, object: &object::File<'a, &'a [u8]>) -> bool {
    use target_lexicon::{Architecture as TLA, OperatingSystem as TLO};

    match target.architecture {
        TLA::X86_64 => {
            if object.architecture() != object::Architecture::X86_64 {
                return false;
            }

            let target_format = match target.operating_system {
                TLO::Linux => object::BinaryFormat::Elf,
                TLO::Windows => object::BinaryFormat::Pe,
                _ => todo!("surgical linker does not support target {:?}", target),
            };

            object.format() == target_format
        }
        TLA::Aarch64(_) => object.architecture() == object::Architecture::Aarch64,
        _ => todo!("surgical linker does not support target {:?}", target),
    }
}

/// Checks whether the stub `.dll/.so` is up to date, in other words that it exports exactly the
/// symbols that it is supposed to export, and is built for the right target. If this is the case,
/// we can skip rebuildingthe stub lib.
fn stub_lib_is_up_to_date(target: &Triple, stub_lib_path: &Path, custom_names: &[String]) -> bool {
    if !std::path::Path::exists(stub_lib_path) {
        return false;
    }

    let stub_lib = open_mmap(stub_lib_path);
    let object = object::File::parse(&*stub_lib).unwrap();

    // the user may have been cross-compiling.
    // The dynhost on disk must match our current target
    if !object_matches_target(target, &object) {
        return false;
    }

    // we made this dynhost file. For the file to be the same as what we'd generate,
    // we need all symbols to be there and in the correct order
    let dynamic_symbols: Vec<_> = object.exports().unwrap();

    let it1 = dynamic_symbols.iter().map(|e| e.name());
    let it2 = custom_names.iter().map(|s| s.as_bytes());

    it1.eq(it2)
}

pub fn preprocess_host(
    target: &Triple,
    platform_main_roc: &Path,
    preprocessed_path: &Path,
    shared_lib: &Path,
    stub_dll_symbols: &[String],
) {
    let metadata_path = platform_main_roc.with_file_name(metadata_file_name(target));
    let host_exe_path = if let target_lexicon::OperatingSystem::Windows = target.operating_system {
        platform_main_roc.with_file_name("dynhost.exe")
    } else {
        platform_main_roc.with_file_name("dynhost")
    };

    preprocess(
        target,
        &host_exe_path,
        &metadata_path,
        preprocessed_path,
        shared_lib,
        stub_dll_symbols,
        false,
        false,
    )
}

/// Constructs a `metadata::Metadata` from a host executable binary, and writes it to disk
#[allow(clippy::too_many_arguments)]
fn preprocess(
    target: &Triple,
    host_exe_path: &Path,
    metadata_path: &Path,
    preprocessed_path: &Path,
    shared_lib: &Path,
    stub_dll_symbols: &[String],
    verbose: bool,
    time: bool,
) {
    if verbose {
        println!("Targeting: {}", target);
    }

    let endianness = target
        .endianness()
        .unwrap_or(target_lexicon::Endianness::Little);

    match target.binary_format {
        target_lexicon::BinaryFormat::Elf => {
            crate::elf::preprocess_elf(
                endianness,
                host_exe_path,
                metadata_path,
                preprocessed_path,
                shared_lib,
                verbose,
                time,
            );
        }

        target_lexicon::BinaryFormat::Macho => {
            crate::macho::preprocess_macho(
                target,
                host_exe_path,
                metadata_path,
                preprocessed_path,
                shared_lib,
                verbose,
                time,
            );
        }

        target_lexicon::BinaryFormat::Coff => {
            crate::pe::preprocess_windows(
                host_exe_path,
                metadata_path,
                preprocessed_path,
                stub_dll_symbols,
                verbose,
                time,
            )
            .unwrap_or_else(|e| internal_error!("{}", e));
        }

        target_lexicon::BinaryFormat::Wasm => {
            todo!("Roc does not yet support web assembly hosts!");
        }
        target_lexicon::BinaryFormat::Unknown => {
            internal_error!("Roc does not support unknown host binary formats!");
        }
        other => {
            internal_error!(
                concat!(
                    r"Roc does not yet support the {:?} binary format. ",
                    r"Please file a bug report for this, describing what operating system you were targeting!"
                ),
                other,
            )
        }
    }
}

fn surgery(
    roc_app_bytes: &[u8],
    metadata_path: &Path,
    executable_path: &Path,
    verbose: bool,
    time: bool,
    target: &Triple,
) {
    match target.binary_format {
        target_lexicon::BinaryFormat::Elf => {
            crate::elf::surgery_elf(roc_app_bytes, metadata_path, executable_path, verbose, time);
        }

        target_lexicon::BinaryFormat::Macho => {
            crate::macho::surgery_macho(
                roc_app_bytes,
                metadata_path,
                executable_path,
                verbose,
                time,
            );
        }

        target_lexicon::BinaryFormat::Coff => {
            crate::pe::surgery_pe(executable_path, metadata_path, roc_app_bytes);
        }

        target_lexicon::BinaryFormat::Wasm => {
            todo!("Roc does not yet support web assembly hosts!");
        }
        target_lexicon::BinaryFormat::Unknown => {
            internal_error!("Roc does not support unknown host binary formats!");
        }
        other => {
            internal_error!(
                concat!(
                    r"Roc does not yet support the {:?} binary format. ",
                    r"Please file a bug report for this, describing what operating system you were targeting!"
                ),
                other,
            )
        }
    }
}

pub(crate) fn align_by_constraint(offset: usize, constraint: usize) -> usize {
    if offset % constraint == 0 {
        offset
    } else {
        offset + constraint - (offset % constraint)
    }
}

pub(crate) fn align_to_offset_by_constraint(
    current_offset: usize,
    target_offset: usize,
    constraint: usize,
) -> usize {
    let target_remainder = target_offset % constraint;
    let current_remainder = current_offset % constraint;
    match target_remainder.cmp(&current_remainder) {
        Ordering::Greater => current_offset + (target_remainder - current_remainder),
        Ordering::Less => current_offset + ((target_remainder + constraint) - current_remainder),
        Ordering::Equal => current_offset,
    }
}

pub(crate) fn load_struct_inplace<T>(bytes: &[u8], offset: usize) -> &T {
    &load_structs_inplace(bytes, offset, 1)[0]
}

pub(crate) fn load_struct_inplace_mut<T>(bytes: &mut [u8], offset: usize) -> &mut T {
    &mut load_structs_inplace_mut(bytes, offset, 1)[0]
}

pub(crate) fn load_structs_inplace<T>(bytes: &[u8], offset: usize, count: usize) -> &[T] {
    let (head, body, tail) =
        unsafe { bytes[offset..offset + count * mem::size_of::<T>()].align_to::<T>() };
    assert!(head.is_empty(), "Data was not aligned");
    assert_eq!(count, body.len(), "Failed to load all structs");
    assert!(tail.is_empty(), "End of data was not aligned");
    body
}

pub(crate) fn load_structs_inplace_mut<T>(
    bytes: &mut [u8],
    offset: usize,
    count: usize,
) -> &mut [T] {
    let (head, body, tail) =
        unsafe { bytes[offset..offset + count * mem::size_of::<T>()].align_to_mut::<T>() };
    assert!(head.is_empty(), "Data was not aligned");
    assert_eq!(count, body.len(), "Failed to load all structs");
    assert!(tail.is_empty(), "End of data was not aligned");
    body
}

pub(crate) fn open_mmap(path: &Path) -> Mmap {
    let in_file = std::fs::OpenOptions::new()
        .read(true)
        .open(path)
        .unwrap_or_else(|e| internal_error!("failed to open file {path:?}: {e}"));

    unsafe { Mmap::map(&in_file).unwrap_or_else(|e| internal_error!("{e}")) }
}

pub(crate) fn open_mmap_mut(path: &Path, length: usize) -> MmapMut {
    let out_file = std::fs::OpenOptions::new()
        .read(true)
        .write(true)
        .create(true)
        .open(path)
        .unwrap_or_else(|e| internal_error!("failed to create or open file {path:?}: {e}"));
    out_file
        .set_len(length as u64)
        .unwrap_or_else(|e| internal_error!("{e}"));

    unsafe { MmapMut::map_mut(&out_file).unwrap_or_else(|e| internal_error!("{e}")) }
}

/// # dbg_hex
/// display dbg result in hexadecimal `{:#x?}` format.
#[macro_export]
macro_rules! dbg_hex {
    // NOTE: We cannot use `concat!` to make a static string as a format argument
    // of `eprintln!` because `file!` could contain a `{` or
    // `$val` expression could be a block (`{ .. }`), in which case the `eprintln!`
    // will be malformed.
    () => {
        eprintln!("[{}:{}]", file!(), line!());
    };
    ($val:expr $(,)?) => {
        // Use of `match` here is intentional because it affects the lifetimes
        // of temporaries - https://stackoverflow.com/a/48732525/1063961
        match $val {
            tmp => {
                eprintln!("[{}:{}] {} = {:#x?}",
                    file!(), line!(), stringify!($val), &tmp);
                tmp
            }
        }
    };
    ($($val:expr),+ $(,)?) => {
        ($($crate::dbg_hex!($val)),+,)
    };
}

// These functions don't end up in the final Roc binary but Windows linker needs a definition inside the crate.
// On Windows, there seems to be less dead-code-elimination than on Linux or MacOS, or maybe it's done later.
#[cfg(test)]
#[cfg(windows)]
#[allow(unused_imports)]
use windows_roc_platform_functions::*;

#[cfg(test)]
#[cfg(windows)]
mod windows_roc_platform_functions {
    use core::ffi::c_void;

    /// # Safety
    /// The Roc application needs this.
    #[no_mangle]
    pub unsafe fn roc_alloc(size: usize, _alignment: u32) -> *mut c_void {
        libc::malloc(size)
    }

    /// # Safety
    /// The Roc application needs this.
    #[no_mangle]
    pub unsafe fn roc_realloc(
        c_ptr: *mut c_void,
        new_size: usize,
        _old_size: usize,
        _alignment: u32,
    ) -> *mut c_void {
        libc::realloc(c_ptr, new_size)
    }

    /// # Safety
    /// The Roc application needs this.
    #[no_mangle]
    pub unsafe fn roc_dealloc(c_ptr: *mut c_void, _alignment: u32) {
        libc::free(c_ptr)
    }
}<|MERGE_RESOLUTION|>--- conflicted
+++ resolved
@@ -6,13 +6,8 @@
 use memmap2::{Mmap, MmapMut};
 use object::Object;
 use roc_error_macros::internal_error;
-<<<<<<< HEAD
 use roc_load::{EntryPoint, ExecutionMode, ExposedToHost, LoadConfig, Threading};
 use roc_module::symbol::Interns;
-use roc_mono::ir::OptLevel;
-=======
-use roc_load::{EntryPoint, ExecutionMode, LoadConfig, Threading};
->>>>>>> f500e5df
 use roc_packaging::cache::RocCacheDir;
 use roc_reporting::report::{RenderTarget, DEFAULT_PALETTE};
 use roc_target::get_target_triple_str;
@@ -67,66 +62,10 @@
     }
 }
 
-<<<<<<< HEAD
-pub fn build_and_preprocess_host(
-    opt_level: OptLevel,
-    target: &Triple,
-    platform_main_roc: &Path,
-    preprocessed_host_path: &Path,
-    exposed_symbols: ExposedSymbols,
-) {
-    let stub_dll_symbols = exposed_symbols.stub_dll_symbols();
-
-    build_and_preprocess_host_lowlevel(
-        opt_level,
-        target,
-        platform_main_roc,
-        preprocessed_host_path,
-        &stub_dll_symbols,
-    )
-}
-
-pub fn build_and_preprocess_host_lowlevel(
-    opt_level: OptLevel,
-    target: &Triple,
-    platform_main_roc: &Path,
-    preprocessed_host_path: &Path,
-    stub_dll_symbols: &[String],
-) {
-    let stub_lib = if let target_lexicon::OperatingSystem::Windows = target.operating_system {
-        platform_main_roc.with_file_name("libapp.dll")
-    } else {
-        platform_main_roc.with_file_name("libapp.so")
-    };
-
-    let dynhost = if let target_lexicon::OperatingSystem::Windows = target.operating_system {
-        platform_main_roc.with_file_name("dynhost.exe")
-    } else {
-        platform_main_roc.with_file_name("dynhost")
-    };
-
-    generate_dynamic_lib(target, stub_dll_symbols, &stub_lib);
-    rebuild_host(opt_level, target, platform_main_roc, Some(&stub_lib));
-
-    let metadata = platform_main_roc.with_file_name(metadata_file_name(target));
-    // let prehost = host_input_path.with_file_name(preprocessed_host_filename(target).unwrap());
-
-    preprocess(
-        target,
-        &dynhost,
-        &metadata,
-        preprocessed_host_path,
-        &stub_lib,
-        stub_dll_symbols,
-        false,
-        false,
-    )
-=======
 pub const PRECOMPILED_HOST_EXT: &str = "rh1"; // Short for "roc host version 1" (so we can change format in the future)
 
 pub fn preprocessed_host_filename(target: &Triple) -> Option<String> {
     roc_target::get_target_triple_str(target).map(|x| format!("{}.{}", x, PRECOMPILED_HOST_EXT))
->>>>>>> f500e5df
 }
 
 fn metadata_file_name(target: &Triple) -> String {
@@ -211,43 +150,27 @@
     Ok(0)
 }
 
-<<<<<<< HEAD
-pub struct ExposedSymbols {
-    // usually just `mainForhost`
-    pub top_level_values: Vec<String>,
-
-    // old type exposing mechanism
-    pub exported_closure_types: Vec<String>,
-}
-
-impl ExposedSymbols {
-    pub fn from_exposed_to_host(interns: &Interns, exposed_to_host: &ExposedToHost) -> Vec<String> {
-        let mut custom_names = Vec::new();
-=======
-pub fn generate_stub_lib_from_loaded(
-    target: &Triple,
-    platform_main_roc: &Path,
-    exposed_to_host: Vec<String>,
-    exported_closure_types: Vec<String>,
-) -> (PathBuf, Vec<String>) {
+pub fn generate_stub_lib_from_loaded(target: &Triple, platform_main_roc: &Path) -> PathBuf {
     let stub_lib = if let target_lexicon::OperatingSystem::Windows = target.operating_system {
         platform_main_roc.with_file_name("libapp.dll")
     } else {
         platform_main_roc.with_file_name("libapp.so")
     };
 
-    let stub_dll_symbols = make_stub_dll_symbols(exposed_to_host, exported_closure_types);
-    generate_dynamic_lib(target, &stub_dll_symbols, &stub_lib);
-
-    (stub_lib, stub_dll_symbols)
-}
-
-fn make_stub_dll_symbols(
-    exposed_to_host: Vec<String>,
-    exported_closure_types: Vec<String>,
-) -> Vec<String> {
-    let mut custom_names = Vec::new();
->>>>>>> f500e5df
+    stub_lib
+}
+
+pub struct ExposedSymbols {
+    // usually just `mainForhost`
+    pub top_level_values: Vec<String>,
+
+    // old type exposing mechanism
+    pub exported_closure_types: Vec<String>,
+}
+
+impl ExposedSymbols {
+    pub fn from_exposed_to_host(interns: &Interns, exposed_to_host: &ExposedToHost) -> Vec<String> {
+        let mut custom_names = Vec::new();
 
         for x in exposed_to_host.top_level_values.keys() {
             let sym = x.as_str(interns);
@@ -294,7 +217,7 @@
         custom_names
     }
 
-    fn stub_dll_symbols(&self) -> Vec<String> {
+    pub fn stub_dll_symbols(&self) -> Vec<String> {
         let mut custom_names = Vec::new();
 
         for sym in &self.top_level_values {
