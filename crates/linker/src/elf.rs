--- conflicted
+++ resolved
@@ -1670,12 +1670,7 @@
             panic!("zig build-exe failed");
         }
 
-<<<<<<< HEAD
-        let preprocessed_host_filename =
-            dir.join(preprocessed_host_filename(&Triple::host()).unwrap());
-=======
         let preprocessed_host_filename = dir.join(preprocessed_host_filename(target).unwrap());
->>>>>>> c86e3f46
 
         preprocess_elf(
             target_lexicon::Endianness::Little,
