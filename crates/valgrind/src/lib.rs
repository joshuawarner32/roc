--- conflicted
+++ resolved
@@ -7,13 +7,8 @@
 
 #[cfg(all(target_os = "linux"))]
 fn build_host() {
-<<<<<<< HEAD
-    use roc_build::link::preprocessed_host_filename;
-    use roc_linker::{build_and_preprocess_host, ExposedSymbols};
-=======
     use roc_build::program::build_and_preprocess_host;
     use roc_linker::preprocessed_host_filename;
->>>>>>> f500e5df
 
     let platform_main_roc = std::env::current_dir()
         .unwrap()
