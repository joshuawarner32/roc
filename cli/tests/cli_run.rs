#[macro_use]
extern crate pretty_assertions;

extern crate bumpalo;
extern crate indoc;
extern crate roc_collections;
extern crate roc_load;
extern crate roc_module;

<<<<<<< HEAD
extern crate indoc;

=======
>>>>>>> 5fb4160f
#[cfg(test)]
mod cli_run {
    use cli_utils::helpers::{
        example_file, examples_dir, extract_valgrind_errors, fixture_file, fixtures_dir,
        known_bad_file, run_cmd, run_roc, run_with_valgrind, Out, ValgrindError,
        ValgrindErrorXWhat,
    };
    use indoc::indoc;
    use roc_test_utils::assert_multiline_str_eq;
    use serial_test::serial;
    use std::path::{Path, PathBuf};

    #[cfg(not(debug_assertions))]
    use roc_collections::all::MutMap;

    #[cfg(all(target_os = "linux", target_arch = "x86_64"))]
    const TEST_LEGACY_LINKER: bool = true;

    // Surgical linker currently only supports linux x86_64,
    // so we're always testing the legacy linker on other targets.
    #[cfg(not(all(target_os = "linux", target_arch = "x86_64")))]
    const TEST_LEGACY_LINKER: bool = false;

    #[cfg(not(target_os = "macos"))]
    const ALLOW_VALGRIND: bool = true;

    // Disallow valgrind on macOS by default, because it reports a ton
    // of false positives. For local development on macOS, feel free to
    // change this to true!
    #[cfg(target_os = "macos")]
    const ALLOW_VALGRIND: bool = false;

    #[derive(Debug, PartialEq, Eq)]
    struct Example<'a> {
        filename: &'a str,
        executable_filename: &'a str,
        stdin: &'a [&'a str],
        input_file: Option<&'a str>,
        expected_ending: &'a str,
        use_valgrind: bool,
    }

    fn strip_colors(str: &str) -> String {
        use roc_reporting::report::ANSI_STYLE_CODES;
        str.replace(ANSI_STYLE_CODES.red, "")
            .replace(ANSI_STYLE_CODES.green, "")
            .replace(ANSI_STYLE_CODES.yellow, "")
            .replace(ANSI_STYLE_CODES.blue, "")
            .replace(ANSI_STYLE_CODES.magenta, "")
            .replace(ANSI_STYLE_CODES.cyan, "")
            .replace(ANSI_STYLE_CODES.white, "")
            .replace(ANSI_STYLE_CODES.bold, "")
            .replace(ANSI_STYLE_CODES.underline, "")
            .replace(ANSI_STYLE_CODES.reset, "")
    }

    fn check_compile_error(file: &Path, flags: &[&str], expected: &str) {
        let compile_out = run_roc(&[&["check", file.to_str().unwrap()], flags].concat());
        let err = compile_out.stdout.trim();
        let err = strip_colors(err);
        assert_multiline_str_eq!(err, expected.into());
    }

    fn check_format_check_as_expected(file: &Path, expects_success_exit_code: bool) {
        let flags = &["--check"];
        let out = run_roc(&[&["format", file.to_str().unwrap()], &flags[..]].concat());
        if expects_success_exit_code {
            assert!(out.status.success());
        } else {
            assert!(!out.status.success());
        }
    }

    fn build_example(file: &Path, flags: &[&str]) -> Out {
        let compile_out = run_roc(&[&["build", file.to_str().unwrap()], flags].concat());
        if !compile_out.stderr.is_empty() {
            panic!("roc build had stderr: {}", compile_out.stderr);
        }

        assert!(compile_out.status.success(), "bad status {:?}", compile_out);

        compile_out
    }

    fn check_output_with_stdin(
        file: &Path,
        stdin: &[&str],
        executable_filename: &str,
        flags: &[&str],
        input_file: Option<PathBuf>,
        expected_ending: &str,
        use_valgrind: bool,
    ) {
        let mut all_flags = vec![];
        all_flags.extend_from_slice(flags);

        if use_valgrind {
            all_flags.extend_from_slice(&["--valgrind"]);
        }

        build_example(file, &all_flags[..]);

        let out = if use_valgrind && ALLOW_VALGRIND {
            let (valgrind_out, raw_xml) = if let Some(ref input_file) = input_file {
                run_with_valgrind(
                    stdin,
                    &[
                        file.with_file_name(executable_filename).to_str().unwrap(),
                        input_file.to_str().unwrap(),
                    ],
                )
            } else {
                run_with_valgrind(
                    stdin,
                    &[file.with_file_name(executable_filename).to_str().unwrap()],
                )
            };

            if valgrind_out.status.success() {
                let memory_errors = extract_valgrind_errors(&raw_xml).unwrap_or_else(|err| {
                    panic!("failed to parse the `valgrind` xml output. Error was:\n\n{:?}\n\nvalgrind xml was: \"{}\"\n\nvalgrind stdout was: \"{}\"\n\nvalgrind stderr was: \"{}\"", err, raw_xml, valgrind_out.stdout, valgrind_out.stderr);
                });

                if !memory_errors.is_empty() {
                    for error in memory_errors {
                        let ValgrindError {
                            kind,
                            what: _,
                            xwhat,
                        } = error;
                        println!("Valgrind Error: {}\n", kind);

                        if let Some(ValgrindErrorXWhat {
                            text,
                            leakedbytes: _,
                            leakedblocks: _,
                        }) = xwhat
                        {
                            println!("    {}", text);
                        }
                    }
                    panic!(
                        "Valgrind reported memory errors in {:?} with flags {:?}",
                        file, flags
                    );
                }
            } else {
                let exit_code = match valgrind_out.status.code() {
                    Some(code) => format!("exit code {}", code),
                    None => "no exit code".to_string(),
                };

                panic!("`valgrind` exited with {}. valgrind stdout was: \"{}\"\n\nvalgrind stderr was: \"{}\"", exit_code, valgrind_out.stdout, valgrind_out.stderr);
            }

            valgrind_out
        } else if let Some(input_file) = input_file {
            run_cmd(
                file.with_file_name(executable_filename).to_str().unwrap(),
                stdin,
                &[input_file.to_str().unwrap()],
            )
        } else {
            run_cmd(
                file.with_file_name(executable_filename).to_str().unwrap(),
                stdin,
                &[],
            )
        };
        if !&out.stdout.ends_with(expected_ending) {
            panic!(
                "expected output to end with {:?} but instead got {:#?}",
                expected_ending, out.stdout
            );
        }
        assert!(out.status.success());
    }

    #[cfg(feature = "wasm32-cli-run")]
    fn check_wasm_output_with_stdin(
        file: &Path,
        stdin: &[&str],
        executable_filename: &str,
        flags: &[&str],
        input_file: Option<PathBuf>,
        expected_ending: &str,
    ) {
        assert_eq!(input_file, None, "Wasm does not support input files");
        let mut flags = flags.to_vec();
        flags.push("--target=wasm32");

        let compile_out = run_roc(&[&["build", file.to_str().unwrap()], flags.as_slice()].concat());
        if !compile_out.stderr.is_empty() {
            panic!("{}", compile_out.stderr);
        }

        assert!(compile_out.status.success(), "bad status {:?}", compile_out);

        let path = file.with_file_name(executable_filename);
        let stdout = crate::run_with_wasmer(&path, stdin);

        if !stdout.ends_with(expected_ending) {
            panic!(
                "expected output to end with {:?} but instead got {:#?}",
                expected_ending, stdout
            );
        }
    }
    /// This macro does two things.
    ///
    /// First, it generates and runs a separate test for each of the given
    /// Example expressions. Each of these should test a particular .roc file
    /// in the examples/ directory.
    ///
    /// Second, it generates an extra test which (non-recursively) traverses the
    /// examples/ directory and verifies that each of the .roc files in there
    /// has had a corresponding test generated in the previous step. This test
    /// will fail if we ever add a new .roc file to examples/ and forget to
    /// add a test for it here!
    macro_rules! examples {
        ($($test_name:ident:$name:expr => $example:expr,)+) => {
            $(
                #[test]
                #[allow(non_snake_case)]
                fn $test_name() {
                    let dir_name = $name;
                    let example = $example;
                    let file_name = example_file(dir_name, example.filename);

                    match example.executable_filename {
                        "helloWeb" => {
                            // this is a web webassembly example, but we don't test with JS at the moment
                            eprintln!("WARNING: skipping testing example {} because the test is broken right now!", example.filename);
                            return;
                        }
                        "form" => {
                            // test is skipped until we upgrate to zig 0.9 / llvm 13
                            eprintln!("WARNING: skipping testing example {} because the test is broken right now!", example.filename);
                            return;
                        }
                        "helloSwift" => {
                            if cfg!(not(target_os = "macos")) {
                                eprintln!("WARNING: skipping testing example {} because it only works on MacOS.", example.filename);
                                return;
                            }
                        }
                        "hello-gui" => {
                            // Since this one requires opening a window, we do `roc build` on it but don't run it.
                            build_example(&file_name, &["--optimize"]);

                            return;
                        }
                        _ => {}
                    }

                    // Check with and without optimizations
                    check_output_with_stdin(
                        &file_name,
                        example.stdin,
                        example.executable_filename,
                        &[],
                        example.input_file.and_then(|file| Some(example_file(dir_name, file))),
                        example.expected_ending,
                        example.use_valgrind,
                    );

                    // This is mostly because the false interpreter is still very slow -
                    // 25s for the cli tests is just not acceptable during development!
                    #[cfg(not(debug_assertions))]
                    check_output_with_stdin(
                        &file_name,
                        example.stdin,
                        example.executable_filename,
                        &["--optimize"],
                        example.input_file.and_then(|file| Some(example_file(dir_name, file))),
                        example.expected_ending,
                        example.use_valgrind,
                    );

                    // Also check with the legacy linker.

                    if TEST_LEGACY_LINKER {
                        check_output_with_stdin(
                            &file_name,
                            example.stdin,
                            example.executable_filename,
                            &["--linker", "legacy"],
                            example.input_file.and_then(|file| Some(example_file(dir_name, file))),
                            example.expected_ending,
                            example.use_valgrind,
                        );
                    }
                }
            )*

            #[test]
            #[cfg(not(debug_assertions))]
            fn all_examples_have_tests() {
                let mut all_examples: MutMap<&str, Example<'_>> = MutMap::default();

                $(
                    all_examples.insert($name, $example);
                )*

                check_for_tests("../examples", &mut all_examples);
            }
        }
    }

    // examples! macro format:
    //
    // "name-of-subdirectory-inside-examples-dir" => [
    //     test_name_1: Example {
    //         ...
    //     },
    //     test_name_2: Example {
    //         ...
    //     },
    // ]
    examples! {
        helloWorld:"hello-world" => Example {
            filename: "helloWorld.roc",
            executable_filename: "helloWorld",
            stdin: &[],
            input_file: None,
            expected_ending:"Hello, World!\n",
            use_valgrind: true,
        },
        helloC:"hello-world/c-platform" => Example {
            filename: "helloC.roc",
            executable_filename: "helloC",
            stdin: &[],
            input_file: None,
            expected_ending:"Hello, World!\n",
            use_valgrind: true,
        },
        helloZig:"hello-world/zig-platform" => Example {
            filename: "helloZig.roc",
            executable_filename: "helloZig",
            stdin: &[],
            input_file: None,
            expected_ending:"Hello, World!\n",
            use_valgrind: true,
        },
        helloRust:"hello-world/rust-platform" => Example {
            filename: "helloRust.roc",
            executable_filename: "helloRust",
            stdin: &[],
            input_file: None,
            expected_ending:"Hello, World!\n",
            use_valgrind: true,
        },
        helloSwift:"hello-world/swift-platform" => Example {
            filename: "helloSwift.roc",
            executable_filename: "helloSwift",
            stdin: &[],
            input_file: None,
            expected_ending:"Hello, World!\n",
            use_valgrind: true,
        },
        helloWeb:"hello-world/web-platform" => Example {
            filename: "helloWeb.roc",
            executable_filename: "helloWeb",
            stdin: &[],
            input_file: None,
            expected_ending:"Hello, World!\n",
            use_valgrind: true,
        },
        fib:"algorithms" => Example {
            filename: "fibonacci.roc",
            executable_filename: "fibonacci",
            stdin: &[],
            input_file: None,
            expected_ending:"55\n",
            use_valgrind: true,
        },
        gui:"gui" => Example {
            filename: "Hello.roc",
            executable_filename: "hello-gui",
            stdin: &[],
            input_file: None,
            expected_ending: "",
            use_valgrind: false,
        },
        quicksort:"algorithms" => Example {
            filename: "quicksort.roc",
            executable_filename: "quicksort",
            stdin: &[],
            input_file: None,
            expected_ending: "[0, 0, 0, 0, 0, 0, 0, 0, 0, 1, 1, 1, 1, 1, 1, 1, 1, 1, 2, 2]\n",
            use_valgrind: true,
        },
        // shared_quicksort:"shared-quicksort" => Example {
        //     filename: "Quicksort.roc",
        //     executable_filename: "quicksort",
        //     stdin: &[],
        //     input_file: None,
        //     expected_ending: "[0, 0, 0, 0, 0, 0, 0, 0, 0, 1, 1, 1, 1, 1, 1, 1, 1, 1, 2, 2]\n",
        //     use_valgrind: true,
        // },
        effects:"interactive" => Example {
            filename: "effects.roc",
            executable_filename: "effects",
            stdin: &["hi there!"],
            input_file: None,
            expected_ending: "hi there!\nIt is known\n",
            use_valgrind: true,
        },
        // tea:"tea" => Example {
        //     filename: "Main.roc",
        //     executable_filename: "tea-example",
        //     stdin: &[],
        //     input_file: None,
        //     expected_ending: "",
        //     use_valgrind: true,
        // },
        cli:"interactive" => Example {
            filename: "form.roc",
            executable_filename: "form",
            stdin: &["Giovanni\n", "Giorgio\n"],
            input_file: None,
            expected_ending: "Hi, Giovanni Giorgio! 👋\n",
            use_valgrind: false,
        },
        tui:"interactive" => Example {
            filename: "tui.roc",
            executable_filename: "tui",
            stdin: &["foo\n"], // NOTE: adding more lines leads to memory leaks
            input_file: None,
            expected_ending: "Hello Worldfoo!\n",
            use_valgrind: true,
        },
        // custom_malloc:"custom-malloc" => Example {
        //     filename: "Main.roc",
        //     executable_filename: "custom-malloc-example",
        //     stdin: &[],
        //     input_file: None,
        //     expected_ending: "ms!\nThe list was small!\n",
        //     use_valgrind: true,
        // },
        // task:"task" => Example {
        //     filename: "Main.roc",
        //     executable_filename: "task-example",
        //     stdin: &[],
        //     input_file: None,
        //     expected_ending: "successfully wrote to file\n",
        //     use_valgrind: true,
        // },
        false_interpreter:"false-interpreter" => {
            Example {
                filename: "False.roc",
                executable_filename: "false",
                stdin: &[],
                input_file: Some("examples/hello.false"),
                expected_ending:"Hello, World!\n",
                use_valgrind: false,
            }
        },
    }

    macro_rules! benchmarks {
        ($($test_name:ident => $benchmark:expr,)+) => {

            $(
                #[test]
                #[cfg_attr(not(debug_assertions), serial(benchmark))]
                #[cfg(all(not(feature = "wasm32-cli-run"), not(feature = "i386-cli-run")))]
                fn $test_name() {
                    let benchmark = $benchmark;
                    let file_name = examples_dir("benchmarks").join(benchmark.filename);

                    // TODO fix QuicksortApp and then remove this!
                    match benchmark.filename {
                        "QuicksortApp.roc" => {
                            eprintln!("WARNING: skipping testing benchmark {} because the test is broken right now!", benchmark.filename);
                            return;
                        }
                        _ => {}
                    }

                    // Check with and without optimizations
                    check_output_with_stdin(
                        &file_name,
                        benchmark.stdin,
                        benchmark.executable_filename,
                        &[],
                        benchmark.input_file.and_then(|file| Some(examples_dir("benchmarks").join(file))),
                        benchmark.expected_ending,
                        benchmark.use_valgrind,
                    );

                    check_output_with_stdin(
                        &file_name,
                        benchmark.stdin,
                        benchmark.executable_filename,
                        &["--optimize"],
                        benchmark.input_file.and_then(|file| Some(examples_dir("benchmarks").join(file))),
                        benchmark.expected_ending,
                        benchmark.use_valgrind,
                    );
                }

            )*

            #[cfg(feature = "wasm32-cli-run")]
            mod wasm32 {
                use super::*;
            $(
                #[test]
                #[cfg_attr(not(debug_assertions), serial(benchmark))]
                fn $test_name() {
                    let benchmark = $benchmark;
                    let file_name = examples_dir("benchmarks").join(benchmark.filename);

                    // TODO fix QuicksortApp and then remove this!
                    match benchmark.filename {
                        "QuicksortApp.roc"  => {
                            eprintln!("WARNING: skipping testing benchmark {} because the test is broken right now!", benchmark.filename);
                            return;
                        }
                        _ => {}
                    }

                    // Check with and without optimizations
                    check_wasm_output_with_stdin(
                        &file_name,
                        benchmark.stdin,
                        benchmark.executable_filename,
                        &[],
                        benchmark.input_file.and_then(|file| Some(examples_dir("benchmarks").join(file))),
                        benchmark.expected_ending,
                    );

                    check_wasm_output_with_stdin(
                        &file_name,
                        benchmark.stdin,
                        benchmark.executable_filename,
                        &["--optimize"],
                        benchmark.input_file.and_then(|file| Some(examples_dir("benchmarks").join(file))),
                        benchmark.expected_ending,
                    );
                }
            )*
            }

            #[cfg(feature = "i386-cli-run")]
            mod i386 {
                use super::*;
            $(
                #[test]
                #[cfg_attr(not(debug_assertions), serial(benchmark))]
                fn $test_name() {
                    let benchmark = $benchmark;
                    let file_name = examples_dir("benchmarks").join(benchmark.filename);

                    // TODO fix QuicksortApp and then remove this!
                    match benchmark.filename {
                        "QuicksortApp.roc" => {
                            eprintln!("WARNING: skipping testing benchmark {} because the test is broken right now!", benchmark.filename);
                            return;
                        }
                        _ => {}
                    }

                    // Check with and without optimizations
                    check_output_with_stdin(
                        &file_name,
                        benchmark.stdin,
                        benchmark.executable_filename,
                        &["--target=x86_32"],
                        benchmark.input_file.and_then(|file| Some(examples_dir("benchmarks").join(file))),
                        benchmark.expected_ending,
                        benchmark.use_valgrind,
                    );

                    check_output_with_stdin(
                        &file_name,
                        benchmark.stdin,
                        benchmark.executable_filename,
                        &["--target=x86_32", "--optimize"],
                        benchmark.input_file.and_then(|file| Some(examples_dir("benchmarks").join(file))),
                        benchmark.expected_ending,
                        benchmark.use_valgrind,
                    );
                }
            )*
            }

            #[test]
            #[cfg(not(debug_assertions))]
            fn all_benchmarks_have_tests() {
                let mut all_benchmarks: MutMap<&str, Example<'_>> = MutMap::default();

                $(
                    let benchmark = $benchmark;

                    all_benchmarks.insert(benchmark.filename, benchmark);
                )*

                check_for_benchmarks("../examples/benchmarks", &mut all_benchmarks);
            }
        }
    }

    benchmarks! {
            nqueens => Example {
                filename: "NQueens.roc",
                executable_filename: "nqueens",
                stdin: &["6"],
                input_file: None,
                expected_ending: "4\n",
                use_valgrind: true,
            },
            cfold => Example {
                filename: "CFold.roc",
                executable_filename: "cfold",
                stdin: &["3"],
                input_file: None,
                expected_ending: "11 & 11\n",
                use_valgrind: true,
            },
            deriv => Example {
                filename: "Deriv.roc",
                executable_filename: "deriv",
                stdin: &["2"],
                input_file: None,
                expected_ending: "1 count: 6\n2 count: 22\n",
                use_valgrind: true,
            },
            rbtree_ck => Example {
                filename: "RBTreeCk.roc",
                executable_filename: "rbtree-ck",
                stdin: &["100"],
                input_file: None,
                expected_ending: "10\n",
                use_valgrind: true,
            },
            rbtree_insert => Example {
                filename: "RBTreeInsert.roc",
                executable_filename: "rbtree-insert",
                stdin: &[],
                input_file: None,
                expected_ending: "Node Black 0 {} Empty Empty\n",
                use_valgrind: true,
            },
    //        rbtree_del => Example {
    //            filename: "RBTreeDel.roc",
    //            executable_filename: "rbtree-del",
    //            stdin: &["420"],
    //            input_file: None,
    //            expected_ending: "30\n",
    //            use_valgrind: true,
    //        },
            astar => Example {
                filename: "TestAStar.roc",
                executable_filename: "test-astar",
                stdin: &[],
                input_file: None,
                expected_ending: "True\n",
                use_valgrind: false,
            },
            base64 => Example {
                filename: "TestBase64.roc",
                executable_filename: "test-base64",
                stdin: &[],
                input_file: None,
                expected_ending: "encoded: SGVsbG8gV29ybGQ=\ndecoded: Hello World\n",
                use_valgrind: true,
            },
            closure => Example {
                filename: "Closure.roc",
                executable_filename: "closure",
                stdin: &[],
                input_file: None,
                expected_ending: "",
                use_valgrind: false,
            },
            issue2279 => Example {
                filename: "Issue2279.roc",
                executable_filename: "issue2279",
                stdin: &[],
                input_file: None,
                expected_ending: "Hello, world!\n",
                use_valgrind: true,
            },
            quicksort_app => Example {
                filename: "QuicksortApp.roc",
                executable_filename: "quicksortapp",
                stdin: &[],
                input_file: None,
                expected_ending: "todo put the correct quicksort answer here",
                use_valgrind: true,
            },
        }

    #[cfg(not(debug_assertions))]
    fn check_for_tests(examples_dir: &str, all_examples: &mut MutMap<&str, Example<'_>>) {
        let entries = std::fs::read_dir(examples_dir).unwrap_or_else(|err| {
            panic!(
                "Error trying to read {} as an examples directory: {}",
                examples_dir, err
            );
        });

        for entry in entries {
            let entry = entry.unwrap();

            if entry.file_type().unwrap().is_dir() {
                let example_dir_name = entry.file_name().into_string().unwrap();

                // TODO: Improve this with a more-dynamic approach. (Read all subdirectories?)
                // Some hello-world examples live in nested directories
                if example_dir_name == "hello-world" {
                    for sub_dir in [
                        "c-platform",
                        "rust-platform",
                        "swift-platform",
                        "web-platform",
                        "zig-platform",
                    ] {
                        all_examples.remove(format!("{}/{}", example_dir_name, sub_dir).as_str()).unwrap_or_else(|| {
                            panic!("The example directory {}/{}/{} does not have any corresponding tests in cli_run. Please add one, so if it ever stops working, we'll know about it right away!", examples_dir, example_dir_name, sub_dir);
                        });
                    }
                }

                // We test benchmarks separately
                if example_dir_name != "benchmarks" {
                    all_examples.remove(example_dir_name.as_str()).unwrap_or_else(|| {
                    panic!("The example directory {}/{} does not have any corresponding tests in cli_run. Please add one, so if it ever stops working, we'll know about it right away!", examples_dir, example_dir_name);
                });
                }
            }
        }

        assert_eq!(all_examples, &mut MutMap::default());
    }

    #[cfg(not(debug_assertions))]
    fn check_for_benchmarks(benchmarks_dir: &str, all_benchmarks: &mut MutMap<&str, Example<'_>>) {
        use std::ffi::OsStr;
        use std::fs::File;
        use std::io::Read;

        let entries = std::fs::read_dir(benchmarks_dir).unwrap_or_else(|err| {
            panic!(
                "Error trying to read {} as a benchmark directory: {}",
                benchmarks_dir, err
            );
        });

        for entry in entries {
            let entry = entry.unwrap();
            let path = entry.path();

            if let Some("roc") = path.extension().and_then(OsStr::to_str) {
                let benchmark_file_name = entry.file_name().into_string().unwrap();

                // Verify that this is an app module by reading the first 3
                // bytes of the file.
                let buf: &mut [u8] = &mut [0, 0, 0];
                let mut file = File::open(path).unwrap();

                file.read_exact(buf).unwrap();

                // Only app modules in this directory are considered benchmarks.
                if "app".as_bytes() == buf && !benchmark_file_name.contains("RBTreeDel") {
                    all_benchmarks.remove(benchmark_file_name.as_str()).unwrap_or_else(|| {
                        panic!("The benchmark {}/{} does not have any corresponding tests in cli_run. Please add one, so if it ever stops working, we'll know about it right away!", benchmarks_dir, benchmark_file_name);
                    });
                }
            }
        }

        assert_eq!(all_benchmarks, &mut MutMap::default());
    }

    #[test]
    #[serial(multi_dep_str)]
    fn run_multi_dep_str_unoptimized() {
        check_output_with_stdin(
            &fixture_file("multi-dep-str", "Main.roc"),
            &[],
            "multi-dep-str",
            &[],
            None,
            "I am Dep2.str2\n",
            true,
        );
    }

    #[test]
    #[serial(multi_dep_str)]
    fn run_multi_dep_str_optimized() {
        check_output_with_stdin(
            &fixture_file("multi-dep-str", "Main.roc"),
            &[],
            "multi-dep-str",
            &["--optimize"],
            None,
            "I am Dep2.str2\n",
            true,
        );
    }

    #[test]
    #[serial(multi_dep_thunk)]
    fn run_multi_dep_thunk_unoptimized() {
        check_output_with_stdin(
            &fixture_file("multi-dep-thunk", "Main.roc"),
            &[],
            "multi-dep-thunk",
            &[],
            None,
            "I am Dep2.value2\n",
            true,
        );
    }

    #[test]
    #[serial(multi_dep_thunk)]
    fn run_multi_dep_thunk_optimized() {
        check_output_with_stdin(
            &fixture_file("multi-dep-thunk", "Main.roc"),
            &[],
            "multi-dep-thunk",
            &["--optimize"],
            None,
            "I am Dep2.value2\n",
            true,
        );
    }

    #[test]
    fn known_type_error() {
        check_compile_error(
            &known_bad_file("TypeError.roc"),
            &[],
            indoc!(
                r#"
                ── UNRECOGNIZED NAME ───────────────────────────────────────────────────────────

                I cannot find a `d` value

                10│      _ <- await (line d)
                                          ^

                Did you mean one of these?

                    U8
                    Ok
                    I8
                    F64

                ────────────────────────────────────────────────────────────────────────────────"#
            ),
        );
    }

    #[test]
    fn exposed_not_defined() {
        check_compile_error(
            &known_bad_file("ExposedNotDefined.roc"),
            &[],
            indoc!(
                r#"
                ── MISSING DEFINITION ──────────────────────────────────────────────────────────

                bar is listed as exposed, but it isn't defined in this module.

                You can fix this by adding a definition for bar, or by removing it
                from exposes.

                ────────────────────────────────────────────────────────────────────────────────"#
            ),
        );
    }

    #[test]
    fn unused_import() {
        check_compile_error(
            &known_bad_file("UnusedImport.roc"),
            &[],
            indoc!(
                r#"
                ── UNUSED IMPORT ───────────────────────────────────────────────────────────────

                Nothing from Symbol is used in this module.

                3│      imports [ Symbol.{ Ident } ]
                                  ^^^^^^^^^^^^^^^^

                Since Symbol isn't used, you don't need to import it.

                ────────────────────────────────────────────────────────────────────────────────"#
            ),
        );
    }

    #[test]
    fn unknown_generates_with() {
        check_compile_error(
            &known_bad_file("UnknownGeneratesWith.roc"),
            &[],
            indoc!(
                r#"
                ── UNKNOWN GENERATES FUNCTION ──────────────────────────────────────────────────

                I don't know how to generate the foobar function.

                4│      generates Effect with [ after, map, always, foobar ]
                                                                    ^^^^^^

                Only specific functions like `after` and `map` can be generated.Learn
                more about hosted modules at TODO.

                ────────────────────────────────────────────────────────────────────────────────"#
            ),
        );
    }

    #[test]
    fn format_check_good() {
        check_format_check_as_expected(&fixture_file("format", "Formatted.roc"), true);
    }

    #[test]
    fn format_check_reformatting_needed() {
        check_format_check_as_expected(&fixture_file("format", "NotFormatted.roc"), false);
    }

    #[test]
    fn format_check_folders() {
        // This fails, because "NotFormatted.roc" is present in this folder
        check_format_check_as_expected(&fixtures_dir("format"), false);

        // This doesn't fail, since only "Formatted.roc" and non-roc files are present in this folder
        check_format_check_as_expected(&fixtures_dir("format/formatted_directory"), true);
    }
}

#[allow(dead_code)]
fn run_with_wasmer(wasm_path: &std::path::Path, stdin: &[&str]) -> String {
    use std::io::Write;
    use wasmer::{Instance, Module, Store};

    //    std::process::Command::new("cp")
    //        .args(&[
    //            wasm_path.to_str().unwrap(),
    //            "/home/folkertdev/roc/wasm/nqueens.wasm",
    //        ])
    //        .output()
    //        .unwrap();

    let store = Store::default();
    let module = Module::from_file(&store, &wasm_path).unwrap();

    let mut fake_stdin = wasmer_wasi::Pipe::new();
    let fake_stdout = wasmer_wasi::Pipe::new();
    let fake_stderr = wasmer_wasi::Pipe::new();

    for line in stdin {
        write!(fake_stdin, "{}", line).unwrap();
    }

    // First, we create the `WasiEnv`
    use wasmer_wasi::WasiState;
    let mut wasi_env = WasiState::new("hello")
        .stdin(Box::new(fake_stdin))
        .stdout(Box::new(fake_stdout))
        .stderr(Box::new(fake_stderr))
        .finalize()
        .unwrap();

    // Then, we get the import object related to our WASI
    // and attach it to the Wasm instance.
    let import_object = wasi_env
        .import_object(&module)
        .unwrap_or_else(|_| wasmer::imports!());

    let instance = Instance::new(&module, &import_object).unwrap();

    let start = instance.exports.get_function("_start").unwrap();

    match start.call(&[]) {
        Ok(_) => read_wasi_stdout(wasi_env),
        Err(e) => {
            use wasmer_wasi::WasiError;
            match e.downcast::<WasiError>() {
                Ok(WasiError::Exit(0)) => {
                    // we run the `_start` function, so exit(0) is expected
                    read_wasi_stdout(wasi_env)
                }
                other => format!("Something went wrong running a wasm test: {:?}", other),
            }
        }
    }
}

#[allow(dead_code)]
fn read_wasi_stdout(wasi_env: wasmer_wasi::WasiEnv) -> String {
    let mut state = wasi_env.state.lock().unwrap();

    match state.fs.stdout_mut() {
        Ok(Some(stdout)) => {
            let mut buf = String::new();
            stdout.read_to_string(&mut buf).unwrap();

            buf
        }
        _ => todo!(),
    }
}<|MERGE_RESOLUTION|>--- conflicted
+++ resolved
@@ -7,11 +7,8 @@
 extern crate roc_load;
 extern crate roc_module;
 
-<<<<<<< HEAD
 extern crate indoc;
 
-=======
->>>>>>> 5fb4160f
 #[cfg(test)]
 mod cli_run {
     use cli_utils::helpers::{
